package query

import (
	"encoding/json"
	"fmt"
	"github.com/bmeg/arachne/aql"
	"github.com/bmeg/arachne/jsengine/underscore"
	"github.com/dop251/goja"
	"github.com/golang/protobuf/jsonpb"
	"github.com/spf13/cobra"
	"log"
	"strings"
)

var ophionString = `

function query() {
  function labels(l) {
   if (!l) {
     l = []
   } else if (_.isString(l)) {
     l = [l]
   } else if (!_.isArray(l)) {
     console.log("not something we know how to make labels out of:")
     console.log(l)
   }
   return l
  }

  return {
    query: [],
    V: function(l) {
      this.query.push({'v': labels(l)})
      return this
    },
    E: function(l) {
      this.query.push({'e': labels(l)})
      return this
    },
    out: function(l) {
      this.query.push({'out': labels(l)})
      return this
    },
    in: function(l) {
      this.query.push({'in': labels(l)})
      return this
    },
    outE: function(l) {
      this.query.push({'out_edge': labels(l)})
      return this
    },
    inE: function(l) {
      this.query.push({'in_edge': labels(l)})
      return this
    },
    limit: function(l) {
      this.query.push({'limit': l})
      return this
    },
		groupCount: function(field) {
			this.query.push({'group_count': field})
			return this
		},
		hasLabel: function(l) {
			this.query.push({'has_label': labels(l)})
			return this
		}
  }
}

O = {
    query : query
}
`

var host = "localhost:8202"

// Cmd is the declaration of the command line
var Cmd = &cobra.Command{
	Use:   "query",
	Short: "Run query on Arachne Server",
	Long:  ``,
	Args:  cobra.MinimumNArgs(2),
	RunE: func(cmd *cobra.Command, args []string) error {
		vm := goja.New()

		us, _ := underscore.Asset("underscore.js")
		if _, err := vm.RunString(string(us)); err != nil {
			return err
		}

		if _, err := vm.RunString(ophionString); err != nil {
			log.Printf("Error: %s", err)
			return err
		}
		queryString := args[1]
		//log.Printf("%s\n", queryString)
		val, err := vm.RunString(queryString)
		if err != nil {
			log.Printf("Error: %s", err)
			return err
		}
		queryJSON, _ := json.Marshal(val)
		query := aql.GraphQuery{}
<<<<<<< HEAD
		jsonpb.Unmarshal(strings.NewReader(string(queryJSON)), &query)
=======
		err = jsonpb.Unmarshal(strings.NewReader(string(queryJson)), &query)
		if err != nil {
			log.Printf("Error: %s", err)
			return err
		}
>>>>>>> 353b72a5

		conn, err := aql.Connect(host, true)
		if err != nil {
			log.Printf("Error: %s", err)
			return err
		}
		query.Graph = args[0]
		res, err := conn.Traversal(&query)
		if err != nil {
			log.Printf("Error: %s", err)
			return err
		}

		marsh := jsonpb.Marshaler{}
		for row := range res {
			rowString, _ := marsh.MarshalToString(row)
			fmt.Printf("%s\n", rowString)
		}

		return nil
	}}

func init() {
	flags := Cmd.Flags()
	flags.StringVar(&host, "host", host, "Host Server")
}<|MERGE_RESOLUTION|>--- conflicted
+++ resolved
@@ -102,15 +102,12 @@
 		}
 		queryJSON, _ := json.Marshal(val)
 		query := aql.GraphQuery{}
-<<<<<<< HEAD
 		jsonpb.Unmarshal(strings.NewReader(string(queryJSON)), &query)
-=======
-		err = jsonpb.Unmarshal(strings.NewReader(string(queryJson)), &query)
+		err = jsonpb.Unmarshal(strings.NewReader(string(queryJSON)), &query)
 		if err != nil {
 			log.Printf("Error: %s", err)
 			return err
 		}
->>>>>>> 353b72a5
 
 		conn, err := aql.Connect(host, true)
 		if err != nil {
