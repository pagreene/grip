package kvgraph

import (
	"context"
	"fmt"
	"log"
	"strings"

	"github.com/bmeg/arachne/aql"
	"github.com/bmeg/arachne/protoutil"
)

func (kgraph *KVGraph) setupGraphIndex(graph string) error {
	return kgraph.idx.AddField(fmt.Sprintf("%s.label", graph))
}

func (kgraph *KVGraph) deleteGraphIndex(graph string) {
	fields := kgraph.idx.ListFields()
	for _, f := range fields {
		t := strings.Split(f, ".")
		if t[0] == graph {
			kgraph.idx.RemoveField(f)
		}
	}
}

func vertexIdxStruct(v *aql.Vertex) map[string]interface{} {
	//vertexField := fmt.Sprintf("v.%s", v.Label)
	k := map[string]interface{}{
		"label": v.Label,
		"v":     map[string]interface{}{v.Label: protoutil.AsMap(v.Data)},
	}
	//log.Printf("Vertex: %s", k)
	return k
}

//AddVertexIndex add index to vertices
func (kgdb *KVInterfaceGDB) AddVertexIndex(label string, field string) error {
	log.Printf("Adding index: %s.%s", label, field)
	//TODO kick off background process to reindex existing data
	return kgdb.kvg.idx.AddField(fmt.Sprintf("%s.v.%s.%s", kgdb.graph, label, field))
}

//DeleteVertexIndex delete index from vertices
func (kgdb *KVInterfaceGDB) DeleteVertexIndex(label string, field string) error {
	log.Printf("Deleting index: %s.%s", label, field)
	return kgdb.kvg.idx.RemoveField(fmt.Sprintf("%s.v.%s.%s", kgdb.graph, label, field))
}

//GetVertexIndexList lists out all the vertex indices for a graph
func (kgdb *KVInterfaceGDB) GetVertexIndexList() chan aql.IndexID {
	log.Printf("Getting index list")
	out := make(chan aql.IndexID)
	go func() {
		defer close(out)
		fields := kgdb.kvg.idx.ListFields()
		for _, f := range fields {
			t := strings.Split(f, ".")
			if len(t) > 3 {
				a := aql.IndexID{Graph: kgdb.graph, Label: t[2], Field: t[3]}
				out <- a
			}
		}
	}()
	return out
}

<<<<<<< HEAD
//GetVertexTermCount get count of every term across vertices
func (kgdb *KVInterfaceGDB) GetVertexTermCount(ctx context.Context, label string, field string) chan aql.IndexTermCount {
	log.Printf("Running GetVertexTermCount")
	out := make(chan aql.IndexTermCount, 100)
	go func() {
		defer close(out)
		for tcount := range kgdb.kvg.idx.FieldTermCounts(fmt.Sprintf("%s.v.%s.%s", kgdb.graph, label, field)) {
			s := tcount.String
			t := protoutil.WrapValue(s)
			a := aql.IndexTermCount{Term: t, Count: int32(tcount.Count)}
			out <- a
		}
	}()
	return out
}

//GetEdgeTermCount get count of every term across edges
func (kgdb *KVInterfaceGDB) GetEdgeTermCount(ctx context.Context, label string, field string) chan aql.IndexTermCount {

	return nil
}

//DeleteVertexIndex delete index from vertices
func (kgdb *KVInterfaceGDB) DeleteVertexIndex(label string, field string) error {

	return nil
}

//DeleteEdgeIndex delete index from edges
func (kgdb *KVInterfaceGDB) DeleteEdgeIndex(label string, field string) error {

	return nil
}

// VertexLabelScan produces a channel of all vertex ids in a graph
// that match a given label
=======
//VertexLabelScan produces a channel of all vertex ids in a graph
//that match a given label
>>>>>>> c11357a2
func (kgdb *KVInterfaceGDB) VertexLabelScan(ctx context.Context, label string) chan string {
	log.Printf("Running VertexLabelScan for label: %s", label)
	//TODO: Make this work better
	out := make(chan string, 100)
	go func() {
		defer close(out)
		//log.Printf("Searching %s %s", fmt.Sprintf("%s.label", kgdb.graph), label)
		for i := range kgdb.kvg.idx.GetTermMatch(fmt.Sprintf("%s.label", kgdb.graph), label) {
			//log.Printf("Found: %s", i)
			out <- i
		}
	}()
	return out
}

//GetVertexTermCount get count of every term across vertices
func (kgdb *KVInterfaceGDB) GetVertexTermCount(ctx context.Context, label string, field string) chan aql.IndexTermCount {
	log.Printf("Running GetVertexTermCount: { label: %s, field: %s }", label, field)
	out := make(chan aql.IndexTermCount, 100)
	go func() {
		defer close(out)
		for tcount := range kgdb.kvg.idx.FieldTermCounts(fmt.Sprintf("%s.v.%s.%s", kgdb.graph, label, field)) {
			s := string(tcount.Value)
			t := protoutil.WrapValue(s)
			a := aql.IndexTermCount{Term: t, Count: int32(tcount.Count)}
			out <- a
		}
	}()
	return out
}<|MERGE_RESOLUTION|>--- conflicted
+++ resolved
@@ -65,15 +65,14 @@
 	return out
 }
 
-<<<<<<< HEAD
 //GetVertexTermCount get count of every term across vertices
 func (kgdb *KVInterfaceGDB) GetVertexTermCount(ctx context.Context, label string, field string) chan aql.IndexTermCount {
-	log.Printf("Running GetVertexTermCount")
+	log.Printf("Running GetVertexTermCount: { label: %s, field: %s }", label, field)
 	out := make(chan aql.IndexTermCount, 100)
 	go func() {
 		defer close(out)
 		for tcount := range kgdb.kvg.idx.FieldTermCounts(fmt.Sprintf("%s.v.%s.%s", kgdb.graph, label, field)) {
-			s := tcount.String
+			s := tcount.String //BUG: This is ignoring number terms
 			t := protoutil.WrapValue(s)
 			a := aql.IndexTermCount{Term: t, Count: int32(tcount.Count)}
 			out <- a
@@ -82,30 +81,8 @@
 	return out
 }
 
-//GetEdgeTermCount get count of every term across edges
-func (kgdb *KVInterfaceGDB) GetEdgeTermCount(ctx context.Context, label string, field string) chan aql.IndexTermCount {
-
-	return nil
-}
-
-//DeleteVertexIndex delete index from vertices
-func (kgdb *KVInterfaceGDB) DeleteVertexIndex(label string, field string) error {
-
-	return nil
-}
-
-//DeleteEdgeIndex delete index from edges
-func (kgdb *KVInterfaceGDB) DeleteEdgeIndex(label string, field string) error {
-
-	return nil
-}
-
-// VertexLabelScan produces a channel of all vertex ids in a graph
-// that match a given label
-=======
 //VertexLabelScan produces a channel of all vertex ids in a graph
 //that match a given label
->>>>>>> c11357a2
 func (kgdb *KVInterfaceGDB) VertexLabelScan(ctx context.Context, label string) chan string {
 	log.Printf("Running VertexLabelScan for label: %s", label)
 	//TODO: Make this work better
@@ -119,20 +96,4 @@
 		}
 	}()
 	return out
-}
-
-//GetVertexTermCount get count of every term across vertices
-func (kgdb *KVInterfaceGDB) GetVertexTermCount(ctx context.Context, label string, field string) chan aql.IndexTermCount {
-	log.Printf("Running GetVertexTermCount: { label: %s, field: %s }", label, field)
-	out := make(chan aql.IndexTermCount, 100)
-	go func() {
-		defer close(out)
-		for tcount := range kgdb.kvg.idx.FieldTermCounts(fmt.Sprintf("%s.v.%s.%s", kgdb.graph, label, field)) {
-			s := string(tcount.Value)
-			t := protoutil.WrapValue(s)
-			a := aql.IndexTermCount{Term: t, Count: int32(tcount.Count)}
-			out <- a
-		}
-	}()
-	return out
 }