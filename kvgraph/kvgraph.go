package kvgraph

import (
	"bytes"
	"context"
	"fmt"
	"github.com/bmeg/arachne/aql"
	"github.com/bmeg/arachne/gdbi"
	proto "github.com/golang/protobuf/proto"
	"math/rand"
)

func contains(a []string, v string) bool {
	for _, i := range a {
		if i == v {
			return true
		}
	}
	return false
}

// AddGraph creates a new graph named `graph`
func (kgraph *KVGraph) AddGraph(graph string) error {
	kgraph.ts.Touch(graph)
	return kgraph.kv.Set(GraphKey(graph), []byte{})
}

// DeleteGraph deletes `graph`
func (kgraph *KVGraph) DeleteGraph(graph string) error {
	kgraph.ts.Touch(graph)
	eprefix := EdgeListPrefix(graph)
	kgraph.kv.DeletePrefix(eprefix)

	vprefix := VertexListPrefix(graph)
	kgraph.kv.DeletePrefix(vprefix)

	sprefix := SrcEdgeListPrefix(graph)
	kgraph.kv.DeletePrefix(sprefix)

	dprefix := DstEdgeListPrefix(graph)
	kgraph.kv.DeletePrefix(dprefix)

	graphKey := GraphKey(graph)
	return kgraph.kv.Delete(graphKey)
}

// Graph obtains the gdbi.DBI for a particular graph
func (kgraph *KVGraph) Graph(graph string) gdbi.GraphInterface {
	return &KVInterfaceGDB{kv: kgraph.kv, graph: graph, ts: kgraph.ts}
}

// Close the connection
func (kgraph *KVGraph) Close() {
	kgraph.kv.Close()
}

// GetGraphs lists the graphs managed by this driver
func (kgraph *KVGraph) GetGraphs() []string {
	out := make([]string, 0, 100)
	gPrefix := GraphPrefix()
	kgraph.kv.View(func(it KVIterator) error {
		for it.Seek(gPrefix); it.Valid() && bytes.HasPrefix(it.Key(), gPrefix); it.Next() {
			out = append(out, GraphKeyParse(it.Key()))
		}
		return nil
	})
	return out
}

/*
// Query creates a QueryInterface for a particular Graph
func (kgdb *KVInterfaceGDB) Query() gdbi.QueryInterface {
	return gdbi.NewPipeEngine(kgdb)
}
*/

// GetTimestamp returns the update timestamp
func (kgdb *KVInterfaceGDB) GetTimestamp() string {
	return kgdb.ts.Get(kgdb.graph)
}

// AddVertex adds an edge to the graph, if it already exists
// in the graph, it is replaced
<<<<<<< HEAD
func (kgdb *KVInterfaceGDB) AddVertex(vertexArray []*aql.Vertex) error {
	for _, vertex := range vertexArray {
		d, _ := proto.Marshal(vertex)
		k := VertexKey(kgdb.graph, vertex.Gid)
		err := kgdb.kv.Set(k, d)
		if err != nil {
			return err
=======
func (kgdb *KVInterfaceGDB) SetVertex(vertexArray []*aql.Vertex) error {
	kgdb.kv.Update(func(tx KVTransaction) error {
		for _, vertex := range vertexArray {
			d, _ := proto.Marshal(vertex)
			k := VertexKey(kgdb.graph, vertex.Gid)
			err := tx.Set(k, d)
			if err != nil {
				return err
			}
>>>>>>> 644c1b6d
		}
		kgdb.ts.Touch(kgdb.graph)
		return nil
	})
	return nil
}

<<<<<<< HEAD
// AddEdge adds an edge to the graph, if the id is not "" and in already exists
// in the graph, it is replaced
func (kgdb *KVInterfaceGDB) AddEdge(edgeArray []*aql.Edge) error {
	for _, edge := range edgeArray {
		if edge.Gid == "" {
			eid := fmt.Sprintf("%d", rand.Uint64())
			for ; kgdb.kv.HasKey(EdgeKeyPrefix(kgdb.graph, eid)); eid = fmt.Sprintf("%d", rand.Uint64()) {
=======
func randomEdgeKeyAssignment(graph string, tx KVTransaction) string {
	eid := fmt.Sprintf("%d", rand.Uint64())
	for ; tx.HasKey(EdgeKeyPrefix(graph, eid)); eid = fmt.Sprintf("%d", rand.Uint64()) {
	}
	return eid
}

// SetEdge adds an edge to the graph, if the id is not "" and in already exists
// in the graph, it is replaced
func (kgdb *KVInterfaceGDB) SetEdge(edgeArray []*aql.Edge) error {
	kgdb.kv.Update(func(tx KVTransaction) error {
		for _, edge := range edgeArray {
			if edge.Gid == "" {
				edge.Gid = randomEdgeKeyAssignment(kgdb.graph, tx)
>>>>>>> 644c1b6d
			}
			eid := edge.Gid
			var err error
			var data []byte

			data, err = proto.Marshal(edge)
			if err != nil {
				return err
			}

			src := edge.From
			dst := edge.To
			ekey := EdgeKey(kgdb.graph, eid, src, dst, edge.Label, edgeSingle)
			skey := SrcEdgeKey(kgdb.graph, src, dst, eid, edge.Label, edgeSingle)
			dkey := DstEdgeKey(kgdb.graph, src, dst, eid, edge.Label, edgeSingle)

			err = tx.Set(ekey, data)
			if err != nil {
				return err
			}
			err = tx.Set(skey, []byte{})
			if err != nil {
				return err
			}
			err = tx.Set(dkey, []byte{})
			if err != nil {
				return err
			}
			kgdb.ts.Touch(kgdb.graph)
		}
		return nil
	})
	return nil
}

// AddBundle adds a bundle to the graph
func (kgdb *KVInterfaceGDB) AddBundle(bundle *aql.Bundle) error {
	if bundle.Gid == "" {
		eid := fmt.Sprintf("%d", rand.Uint64())
		for ; kgdb.kv.HasKey(EdgeKeyPrefix(kgdb.graph, eid)); eid = fmt.Sprintf("%d", rand.Uint64()) {
		}
		bundle.Gid = eid
	}
	eid := bundle.Gid
	data, _ := proto.Marshal(bundle)

	src := bundle.From
	dst := ""
	ekey := EdgeKey(kgdb.graph, eid, src, dst, bundle.Label, edgeBundle)
	skey := SrcEdgeKey(kgdb.graph, src, dst, eid, bundle.Label, edgeBundle)

	if err := kgdb.kv.Set(ekey, data); err != nil {
		return err
	}
	if err := kgdb.kv.Set(skey, []byte{}); err != nil {
		return err
	}
	kgdb.ts.Touch(kgdb.graph)
	return nil
}

// DelEdge deletes edge with id `key`
func (kgdb *KVInterfaceGDB) DelEdge(eid string) error {
	ekeyPrefix := EdgeKeyPrefix(kgdb.graph, eid)
	var ekey []byte
	kgdb.kv.View(func(it KVIterator) error {
		for it.Seek(ekeyPrefix); it.Valid() && bytes.HasPrefix(it.Key(), ekeyPrefix); it.Next() {
			ekey = it.Key()
		}
		return nil
	})

	if ekey == nil {
		return fmt.Errorf("Edge Not Found")
	}

	_, _, sid, did, _, _ := EdgeKeyParse(ekey)

	skey := SrcEdgeKeyPrefix(kgdb.graph, sid, did, eid)
	dkey := DstEdgeKeyPrefix(kgdb.graph, sid, did, eid)

	if err := kgdb.kv.Delete(ekey); err != nil {
		return err
	}
	if err := kgdb.kv.Delete(skey); err != nil {
		return err
	}
	if err := kgdb.kv.Delete(dkey); err != nil {
		return err
	}
	kgdb.ts.Touch(kgdb.graph)
	return nil
}

// DelBundle removes a bundle of edges given an id
func (kgdb *KVInterfaceGDB) DelBundle(eid string) error {
	ekeyPrefix := EdgeKeyPrefix(kgdb.graph, eid)
	var ekey []byte
	kgdb.kv.View(func(it KVIterator) error {
		for it.Seek(ekeyPrefix); it.Valid() && bytes.HasPrefix(it.Key(), ekeyPrefix); it.Next() {
			ekey = it.Key()
		}
		return nil
	})
	if ekey == nil {
		return fmt.Errorf("Edge Not Found")
	}

	_, _, sid, _, _, _ := EdgeKeyParse(ekey)
	skey := SrcEdgeKeyPrefix(kgdb.graph, sid, "", eid)
	if err := kgdb.kv.Delete(ekey); err != nil {
		return err
	}
	if err := kgdb.kv.Delete(skey); err != nil {
		return err
	}
	kgdb.ts.Touch(kgdb.graph)
	return nil
}

// DelVertex deletes vertex with id `key`
func (kgdb *KVInterfaceGDB) DelVertex(id string) error {
	vid := VertexKey(kgdb.graph, id)
	skeyPrefix := SrcEdgePrefix(kgdb.graph, id)
	dkeyPrefix := DstEdgePrefix(kgdb.graph, id)

	delKeys := make([][]byte, 0, 1000)

	kgdb.kv.View(func(it KVIterator) error {
		for it.Seek(skeyPrefix); it.Valid() && bytes.HasPrefix(it.Key(), skeyPrefix); it.Next() {
			skey := it.Key()
			// get edge ID from key
			_, sid, did, eid, label, etype := SrcEdgeKeyParse(skey)
			ekey := EdgeKey(kgdb.graph, eid, sid, did, label, etype)
			delKeys = append(delKeys, skey, ekey)
		}
		for it.Seek(dkeyPrefix); it.Valid() && bytes.HasPrefix(it.Key(), dkeyPrefix); it.Next() {
			dkey := it.Key()
			// get edge ID from key
			_, sid, did, eid, label, etype := SrcEdgeKeyParse(dkey)
			ekey := EdgeKey(kgdb.graph, eid, sid, did, label, etype)
			delKeys = append(delKeys, ekey)
		}
		return nil
	})

	return kgdb.kv.Update(func(tx KVTransaction) error {
		if err := tx.Delete(vid); err != nil {
			return err
		}
		for _, k := range delKeys {
			if err := tx.Delete(k); err != nil {
				return err
			}
		}
		kgdb.ts.Touch(kgdb.graph)
		return nil
	})
}

// GetEdgeList produces a channel of all edges in the graph
func (kgdb *KVInterfaceGDB) GetEdgeList(ctx context.Context, loadProp bool) <-chan *aql.Edge {
	o := make(chan *aql.Edge, 100)
	go func() {
		defer close(o)
		kgdb.kv.View(func(it KVIterator) error {
			ePrefix := EdgeListPrefix(kgdb.graph)
			for it.Seek(ePrefix); it.Valid() && bytes.HasPrefix(it.Key(), ePrefix); it.Next() {
				select {
				case <-ctx.Done():
					return nil
				default:
				}
				keyValue := it.Key()
				_, eid, sid, did, label, etype := EdgeKeyParse(keyValue)
				if etype == edgeSingle {
					if loadProp {
						edgeData, _ := it.Value()
						e := &aql.Edge{}
						proto.Unmarshal(edgeData, e)
						o <- e
					} else {
						e := &aql.Edge{Gid: string(eid), Label: label, From: sid, To: did}
						o <- e
					}
				} else {
					bundle := &aql.Bundle{}
					edgeData, _ := it.Value()
					proto.Unmarshal(edgeData, bundle)
					for k, v := range bundle.Bundle {
						e := &aql.Edge{Gid: bundle.Gid, Label: bundle.Label, From: bundle.From, To: k, Data: v}
						o <- e
					}
				}
			}
			return nil
		})
	}()
	return o
}

// GetInEdgeList given vertex `key` find all incoming edges,
// if len(edgeLabels) > 0 the edge labels must match a string in the array
func (kgdb *KVInterfaceGDB) GetInEdgeList(ctx context.Context, id string, loadProp bool, edgeLabels []string) <-chan *aql.Edge {
	o := make(chan *aql.Edge, 100)
	go func() {
		defer close(o)
		dkeyPrefix := DstEdgePrefix(kgdb.graph, id)
		kgdb.kv.View(func(it KVIterator) error {
			for it.Seek(dkeyPrefix); it.Valid() && bytes.HasPrefix(it.Key(), dkeyPrefix); it.Next() {
				select {
				case <-ctx.Done():
					return nil
				default:
				}
				keyValue := it.Key()
				_, src, dst, eid, label, etype := DstEdgeKeyParse(keyValue)
				e := &aql.Edge{}
				if len(edgeLabels) == 0 || contains(edgeLabels, label) {
					if loadProp {
						ekey := EdgeKey(kgdb.graph, eid, src, dst, label, etype)
						dataValue, err := it.Get(ekey)
						if err == nil {
							proto.Unmarshal(dataValue, e)
						}
					} else {
						e.Gid = string(eid)
						e.From = string(src)
						e.Label = label
						e.To = dst
					}
					o <- e
				}
			}
			return nil
		})
	}()
	return o
}

// GetOutEdgeList given vertex `key` find all outgoing edges,
// if len(edgeLabels) > 0 the edge labels must match a string in the array
func (kgdb *KVInterfaceGDB) GetOutEdgeList(ctx context.Context, id string, loadProp bool, edgeLabels []string) <-chan *aql.Edge {
	o := make(chan *aql.Edge, 100)
	go func() {
		defer close(o)
		//log.Printf("GetOutList")
		skeyPrefix := SrcEdgePrefix(kgdb.graph, id)
		kgdb.kv.View(func(it KVIterator) error {
			for it.Seek(skeyPrefix); it.Valid() && bytes.HasPrefix(it.Key(), skeyPrefix); it.Next() {
				select {
				case <-ctx.Done():
					return nil
				default:
				}
				keyValue := it.Key()
				_, src, dst, eid, label, edgeType := SrcEdgeKeyParse(keyValue)
				if len(edgeLabels) == 0 || contains(edgeLabels, label) {
					if edgeType == edgeSingle {
						e := &aql.Edge{}
						if loadProp {
							ekey := EdgeKey(kgdb.graph, eid, src, dst, label, edgeType)
							dataValue, err := it.Get(ekey)
							if err == nil {
								proto.Unmarshal(dataValue, e)
							}
						} else {
							e.Gid = string(eid)
							e.From = string(src)
							e.To = dst
							e.Label = label
						}
						o <- e
					} else if edgeType == edgeBundle {
						bundle := &aql.Bundle{}
						ekey := EdgeKey(kgdb.graph, eid, src, "", label, edgeType)
						dataValue, err := it.Get(ekey)
						if err == nil {
							proto.Unmarshal(dataValue, bundle)
							for k, v := range bundle.Bundle {
								e := &aql.Edge{Gid: bundle.Gid, Label: bundle.Label, From: bundle.From, To: k, Data: v}
								o <- e
							}
						}
					}
				}
			}
			return nil
		})

	}()
	return o
}

// GetOutBundleList given vertex `key` find all outgoing bundles,
// if len(edgeLabels) > 0 the edge labels must match a string in the array
// load is ignored
func (kgdb *KVInterfaceGDB) GetOutBundleChannel(ids chan gdbi.ElementLookup, load bool, edgeLabels []string) chan gdbi.ElementLookup {
	o := make(chan gdbi.ElementLookup, 100)
	go func() {
		defer close(o)
		kgdb.kv.View(func(it KVIterator) error {
			for id := range ids {
				skeyPrefix := SrcEdgePrefix(kgdb.graph, id.ID)
				for it.Seek(skeyPrefix); it.Valid() && bytes.HasPrefix(it.Key(), skeyPrefix); it.Next() {
					keyValue := it.Key()
					_, src, _, eid, label, etype := SrcEdgeKeyParse(keyValue)
					if len(edgeLabels) == 0 || contains(edgeLabels, label) {
						if etype == edgeBundle {
							bundle := &aql.Bundle{}
							ekey := EdgeKey(kgdb.graph, eid, src, "", label, etype)
							dataValue, err := it.Get(ekey)
							if err == nil {
								proto.Unmarshal(dataValue, bundle)
								id.Bundle = bundle
								o <- id
							}
						}
					}
				}
			}
			return nil
		})
	}()
	return o
}

// GetInList given vertex/edge `key` find vertices on incoming edges,
// if len(edgeLabels) > 0 the edge labels must match a string in the array
func (kgdb *KVInterfaceGDB) GetInList(ctx context.Context, id string, loadProp bool, edgeLabels []string) <-chan *aql.Vertex {
	o := make(chan *aql.Vertex, 100)
	go func() {
		defer close(o)

		kgdb.kv.View(func(it KVIterator) error {
			dkeyPrefix := DstEdgePrefix(kgdb.graph, id)
			for it.Seek(dkeyPrefix); it.Valid() && bytes.HasPrefix(it.Key(), dkeyPrefix); it.Next() {
				select {
				case <-ctx.Done():
					return nil
				default:
				}
				keyValue := it.Key()
				_, src, _, _, label, _ := DstEdgeKeyParse(keyValue)
				if len(edgeLabels) == 0 || contains(edgeLabels, label) {
					vkey := VertexKey(kgdb.graph, src)
					dataValue, err := it.Get(vkey)
					if err == nil {
						v := &aql.Vertex{}
						proto.Unmarshal(dataValue, v)
						o <- v
					}
				}
			}
			return nil
		})
	}()
	return o
}

// GetOutList given vertex/edge `key` find vertices on outgoing edges,
// if len(edgeLabels) > 0 the edge labels must match a string in the array
func (kgdb *KVInterfaceGDB) GetOutList(ctx context.Context, id string, loadProp bool, edgeLabels []string) <-chan *aql.Vertex {
	o := make(chan *aql.Vertex, 100)
	vertexChan := make(chan []byte, 100)
	go func() {
		defer close(vertexChan)
		kgdb.kv.View(func(it KVIterator) error {
			skeyPrefix := SrcEdgePrefix(kgdb.graph, id)
			for it.Seek(skeyPrefix); it.Valid() && bytes.HasPrefix(it.Key(), skeyPrefix); it.Next() {
				select {
				case <-ctx.Done():
					return nil
				default:
				}
				keyValue := it.Key()
				_, src, dst, eid, label, etype := SrcEdgeKeyParse(keyValue)
				if len(edgeLabels) == 0 || contains(edgeLabels, label) {
					vkey := VertexKey(kgdb.graph, dst)
					if etype == edgeSingle {
						vertexChan <- vkey
					} else if etype == edgeBundle {
						bkey := EdgeKey(kgdb.graph, eid, src, "", label, etype)
						bundleValue, err := it.Get(bkey)
						if err == nil {
							bundle := &aql.Bundle{}
							proto.Unmarshal(bundleValue, bundle)
							for k := range bundle.Bundle {
								vertexChan <- VertexKey(kgdb.graph, k)
							}
						}
					}
				}
			}
			return nil
		})
	}()

	go func() {
		defer close(o)
		kgdb.kv.View(func(it KVIterator) error {
			for vkey := range vertexChan {
				dataValue, err := it.Get(vkey)
				if err == nil {
					v := &aql.Vertex{}
					proto.Unmarshal(dataValue, v)
					o <- v
				}
			}
			return nil
		})
	}()
	return o
}

// GetVertex loads a vertex given an id. It returns a nil if not found
func (kgdb *KVInterfaceGDB) GetVertex(id string, loadProp bool) *aql.Vertex {
	vkey := VertexKey(kgdb.graph, id)
	v := &aql.Vertex{}
	kgdb.kv.View(func(it KVIterator) error {
		dataValue, err := it.Get(vkey)
		if err != nil {
			return nil
		}
		if loadProp {
			proto.Unmarshal(dataValue, v)
		} else {
			v.Gid = id
		}
		return nil
	})
	return v
}

type elementData struct {
	req  gdbi.ElementLookup
	data []byte
}

// GetVertexChannel is passed a channel of vertex ids and it produces a channel
// of vertices
func (kgdb *KVInterfaceGDB) GetVertexChannel(ids chan gdbi.ElementLookup, load bool) chan gdbi.ElementLookup {
	data := make(chan elementData, 100)
	go func() {
		defer close(data)
		kgdb.kv.View(func(it KVIterator) error {
			for id := range ids {
				vkey := VertexKey(kgdb.graph, id.ID)
				dataValue, err := it.Get(vkey)
				if err == nil {
					data <- elementData{
						req:  id,
						data: dataValue,
					}
				}
			}
			return nil
		})
	}()

	out := make(chan gdbi.ElementLookup, 100)
	go func() {
		defer close(out)
		for d := range data {
			v := aql.Vertex{}
			proto.Unmarshal(d.data, &v)
			d.req.Vertex = &v
			out <- d.req
		}
	}()

	return out
}

//GetOutChannel process requests of vertex ids and find the connected vertices on outgoing edges
func (kgdb *KVInterfaceGDB) GetOutChannel(reqChan chan gdbi.ElementLookup, load bool, edgeLabels []string) chan gdbi.ElementLookup {
	vertexChan := make(chan elementData, 100)
	go func() {
		defer close(vertexChan)
		kgdb.kv.View(func(it KVIterator) error {
			for req := range reqChan {
				skeyPrefix := SrcEdgePrefix(kgdb.graph, req.ID)
				for it.Seek(skeyPrefix); it.Valid() && bytes.HasPrefix(it.Key(), skeyPrefix); it.Next() {
					keyValue := it.Key()
					_, src, dst, eid, label, etype := SrcEdgeKeyParse(keyValue)
					if len(edgeLabels) == 0 || contains(edgeLabels, label) {
						vkey := VertexKey(kgdb.graph, dst)
						if etype == edgeSingle {
							vertexChan <- elementData{
								data: vkey,
								req:  req,
							}
						} else if etype == edgeBundle {
							bkey := EdgeKey(kgdb.graph, eid, src, "", label, etype)
							bundleValue, err := it.Get(bkey)
							if err == nil {
								bundle := aql.Bundle{}
								proto.Unmarshal(bundleValue, &bundle)
								for k := range bundle.Bundle {
									vertexChan <- elementData{
										data: VertexKey(kgdb.graph, k),
										req:  req,
									}
								}
							}
						}
					}
				}
			}
			return nil
		})
	}()

	o := make(chan gdbi.ElementLookup, 100)
	go func() {
		defer close(o)
		kgdb.kv.View(func(it KVIterator) error {
			for req := range vertexChan {
				dataValue, err := it.Get(req.data)
				if err == nil {
					v := aql.Vertex{}
					proto.Unmarshal(dataValue, &v)
					req.req.Vertex = &v
					o <- req.req
				}
			}
			return nil
		})
	}()
	return o
}

//GetInChannel process requests of vertex ids and find the connected vertices on incoming edges
func (kgdb *KVInterfaceGDB) GetInChannel(reqChan chan gdbi.ElementLookup, load bool, edgeLabels []string) chan gdbi.ElementLookup {
	o := make(chan gdbi.ElementLookup, 100)
	go func() {
		defer close(o)
		kgdb.kv.View(func(it KVIterator) error {
			for req := range reqChan {
				dkeyPrefix := DstEdgePrefix(kgdb.graph, req.ID)
				for it.Seek(dkeyPrefix); it.Valid() && bytes.HasPrefix(it.Key(), dkeyPrefix); it.Next() {
					keyValue := it.Key()
					_, src, _, _, label, _ := DstEdgeKeyParse(keyValue)
					if len(edgeLabels) == 0 || contains(edgeLabels, label) {
						vkey := VertexKey(kgdb.graph, src)
						dataValue, err := it.Get(vkey)
						if err == nil {
							v := aql.Vertex{}
							proto.Unmarshal(dataValue, &v)
							req.Vertex = &v
							o <- req
						}
					}
				}
			}
			return nil
		})
	}()
	return o
}

//GetOutEdgeChannel process requests of vertex ids and find the connected outgoing edges
func (kgdb *KVInterfaceGDB) GetOutEdgeChannel(reqChan chan gdbi.ElementLookup, load bool, edgeLabels []string) chan gdbi.ElementLookup {
	o := make(chan gdbi.ElementLookup, 100)
	go func() {
		defer close(o)
		//log.Printf("GetOutList")
		kgdb.kv.View(func(it KVIterator) error {
			for req := range reqChan {
				skeyPrefix := SrcEdgePrefix(kgdb.graph, req.ID)
				for it.Seek(skeyPrefix); it.Valid() && bytes.HasPrefix(it.Key(), skeyPrefix); it.Next() {
					keyValue := it.Key()
					_, src, dst, eid, label, edgeType := SrcEdgeKeyParse(keyValue)
					if len(edgeLabels) == 0 || contains(edgeLabels, label) {
						if edgeType == edgeSingle {
							e := aql.Edge{}
							if load {
								ekey := EdgeKey(kgdb.graph, eid, src, dst, label, edgeType)
								dataValue, err := it.Get(ekey)
								if err == nil {
									proto.Unmarshal(dataValue, &e)
								}
							} else {
								e.Gid = string(eid)
								e.From = string(src)
								e.To = dst
								e.Label = label
							}
							req.Edge = &e
							o <- req
						} else if edgeType == edgeBundle {
							bundle := aql.Bundle{}
							ekey := EdgeKey(kgdb.graph, eid, src, "", label, edgeType)
							dataValue, err := it.Get(ekey)
							if err == nil {
								proto.Unmarshal(dataValue, &bundle)
								for k, v := range bundle.Bundle {
									e := aql.Edge{Gid: bundle.Gid, Label: bundle.Label, From: bundle.From, To: k, Data: v}
									req.Edge = &e
									o <- req
								}
							}
						}
					}
				}
			}
			return nil
		})

	}()
	return o
}

//GetInEdgeChannel process requests of vertex ids and find the connected incoming edges
func (kgdb *KVInterfaceGDB) GetInEdgeChannel(reqChan chan gdbi.ElementLookup, load bool, edgeLabels []string) chan gdbi.ElementLookup {
	o := make(chan gdbi.ElementLookup, 100)
	go func() {
		defer close(o)
		kgdb.kv.View(func(it KVIterator) error {
			for req := range reqChan {
				dkeyPrefix := DstEdgePrefix(kgdb.graph, req.ID)
				for it.Seek(dkeyPrefix); it.Valid() && bytes.HasPrefix(it.Key(), dkeyPrefix); it.Next() {
					keyValue := it.Key()
					_, src, dst, eid, label, edgeType := DstEdgeKeyParse(keyValue)
					if len(edgeLabels) == 0 || contains(edgeLabels, label) {
						if edgeType == edgeSingle {
							e := aql.Edge{}
							if load {
								ekey := EdgeKey(kgdb.graph, eid, src, dst, label, edgeType)
								dataValue, err := it.Get(ekey)
								if err == nil {
									proto.Unmarshal(dataValue, &e)
								}
							} else {
								e.Gid = string(eid)
								e.From = string(src)
								e.To = dst
								e.Label = label
							}
							req.Edge = &e
							o <- req
						} else if edgeType == edgeBundle {
							bundle := aql.Bundle{}
							ekey := EdgeKey(kgdb.graph, eid, src, "", label, edgeType)
							dataValue, err := it.Get(ekey)
							if err == nil {
								proto.Unmarshal(dataValue, &bundle)
								for k, v := range bundle.Bundle {
									e := aql.Edge{Gid: bundle.Gid, Label: bundle.Label, From: bundle.From, To: k, Data: v}
									req.Edge = &e
									o <- req
								}
							}
						}
					}
				}
			}
			return nil
		})

	}()
	return o
}

// GetEdge loads an edge given an id. It returns nil if not found
func (kgdb *KVInterfaceGDB) GetEdge(id string, loadProp bool) *aql.Edge {
	ekeyPrefix := EdgeKeyPrefix(kgdb.graph, id)

	e := &aql.Edge{}
	kgdb.kv.View(func(it KVIterator) error {
		for it.Seek(ekeyPrefix); it.Valid() && bytes.HasPrefix(it.Key(), ekeyPrefix); it.Next() {
			_, eid, src, dst, label, _ := EdgeKeyParse(it.Key())
			if loadProp {
				e = &aql.Edge{}
				d, _ := it.Value()
				proto.Unmarshal(d, e)
			} else {
				e = &aql.Edge{}
				e.Gid = eid
				e.From = src
				e.To = dst
				e.Label = label
			}
		}
		return nil
	})
	return e
}

// GetBundle loads bundle of edges, given an id
// loadProp is ignored
func (kgdb *KVInterfaceGDB) GetBundle(id string, load bool) *aql.Bundle {
	ekeyPrefix := EdgeKeyPrefix(kgdb.graph, id)
	e := &aql.Bundle{}
	kgdb.kv.View(func(it KVIterator) error {
		for it.Seek(ekeyPrefix); it.Valid() && bytes.HasPrefix(it.Key(), ekeyPrefix); it.Next() {
			d, _ := it.Value()
			proto.Unmarshal(d, e)
		}
		return nil
	})
	return e
}

// GetVertexList produces a channel of all edges in the graph
func (kgdb *KVInterfaceGDB) GetVertexList(ctx context.Context, loadProp bool) <-chan *aql.Vertex {
	o := make(chan *aql.Vertex, 100)
	go func() {
		defer close(o)
		kgdb.kv.View(func(it KVIterator) error {
			vPrefix := VertexListPrefix(kgdb.graph)

			for it.Seek(vPrefix); it.Valid() && bytes.HasPrefix(it.Key(), vPrefix); it.Next() {
				select {
				case <-ctx.Done():
					return nil
				default:
				}
				v := &aql.Vertex{}
				if loadProp {
					dataValue, _ := it.Value()
					proto.Unmarshal(dataValue, v)
				} else {
					keyValue := it.Key()
					_, vid := VertexKeyParse(keyValue)
					v.Gid = string(vid)
				}
				o <- v
			}
			return nil
		})
	}()
	return o
}<|MERGE_RESOLUTION|>--- conflicted
+++ resolved
@@ -81,16 +81,7 @@
 
 // AddVertex adds an edge to the graph, if it already exists
 // in the graph, it is replaced
-<<<<<<< HEAD
 func (kgdb *KVInterfaceGDB) AddVertex(vertexArray []*aql.Vertex) error {
-	for _, vertex := range vertexArray {
-		d, _ := proto.Marshal(vertex)
-		k := VertexKey(kgdb.graph, vertex.Gid)
-		err := kgdb.kv.Set(k, d)
-		if err != nil {
-			return err
-=======
-func (kgdb *KVInterfaceGDB) SetVertex(vertexArray []*aql.Vertex) error {
 	kgdb.kv.Update(func(tx KVTransaction) error {
 		for _, vertex := range vertexArray {
 			d, _ := proto.Marshal(vertex)
@@ -99,7 +90,6 @@
 			if err != nil {
 				return err
 			}
->>>>>>> 644c1b6d
 		}
 		kgdb.ts.Touch(kgdb.graph)
 		return nil
@@ -107,15 +97,6 @@
 	return nil
 }
 
-<<<<<<< HEAD
-// AddEdge adds an edge to the graph, if the id is not "" and in already exists
-// in the graph, it is replaced
-func (kgdb *KVInterfaceGDB) AddEdge(edgeArray []*aql.Edge) error {
-	for _, edge := range edgeArray {
-		if edge.Gid == "" {
-			eid := fmt.Sprintf("%d", rand.Uint64())
-			for ; kgdb.kv.HasKey(EdgeKeyPrefix(kgdb.graph, eid)); eid = fmt.Sprintf("%d", rand.Uint64()) {
-=======
 func randomEdgeKeyAssignment(graph string, tx KVTransaction) string {
 	eid := fmt.Sprintf("%d", rand.Uint64())
 	for ; tx.HasKey(EdgeKeyPrefix(graph, eid)); eid = fmt.Sprintf("%d", rand.Uint64()) {
@@ -125,12 +106,11 @@
 
 // SetEdge adds an edge to the graph, if the id is not "" and in already exists
 // in the graph, it is replaced
-func (kgdb *KVInterfaceGDB) SetEdge(edgeArray []*aql.Edge) error {
+func (kgdb *KVInterfaceGDB) AddEdge(edgeArray []*aql.Edge) error {
 	kgdb.kv.Update(func(tx KVTransaction) error {
 		for _, edge := range edgeArray {
 			if edge.Gid == "" {
 				edge.Gid = randomEdgeKeyAssignment(kgdb.graph, tx)
->>>>>>> 644c1b6d
 			}
 			eid := edge.Gid
 			var err error
