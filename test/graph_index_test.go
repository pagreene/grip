--- conflicted
+++ resolved
@@ -84,14 +84,6 @@
 
 	Q := aql.Query{}
 	query := Q.V().HasLabel("Cat")
-<<<<<<< HEAD
-	comp := graph.Compiler()
-	p, err := comp.Compile(query.Statements, "./workdir")
-	if err != nil {
-		t.Fatal(err)
-	}
-	res := engine.Run(context.Background(), p, "./workdir")
-=======
 
 	compiler := graph.Compiler()
 	pipeline, err := compiler.Compile(query.Statements)
@@ -103,7 +95,6 @@
 	defer os.RemoveAll(workdir)
 	res := engine.Run(context.Background(), pipeline, workdir)
 
->>>>>>> c11357a2
 	count := 0
 	for range res {
 		count++
