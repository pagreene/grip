import json
import urllib2


class Connection:
    def __init__(self, url):
        scheme, netloc, path, query, frag = urllib2.urlparse.urlsplit(url)
        query = ""
        frag = ""
        if scheme == "":
            scheme = "http"
        if netloc == "" and path != "":
            netloc = path
            path = ""
        host = urllib2.urlparse.urlunsplit((scheme, netloc, path, query, frag))
        self.host = host
        self.url = "%s/v1/graph" % (host)

    def list(self):
        """
        List graphs.
        """
        request = urllib2.Request(self.url)
        response = urllib2.urlopen(request)
        txt = response.read()
        if len(txt) == 0:
            return []
        lines = txt.rstrip().split("\n")
        out = []
        for i in lines:
            out.append(json.loads(i))
        return out

    def new(self, name):
        """
        New graph.
        """
        headers = {"Content-Type": "application/json",
                   "Accept": "application/json"}
        request = urllib2.Request(self.url + "/" + name, "{}", headers=headers)
        response = urllib2.urlopen(request)
        result = response.read()
        return json.loads(result)

    def delete(self, name):
        """
        Delete graph.
        """
        headers = {"Content-Type": "application/json",
                   "Accept": "application/json"}
        request = urllib2.Request(self.url + "/" + name, headers=headers)
        request.get_method = lambda: "DELETE"
        response = urllib2.urlopen(request)
        result = response.read()
        return json.loads(result)

    def graph(self, name):
        """
        Get a graph handle.
        """
        return Graph(self.url, name)


class Graph:
    def __init__(self, url, name):
        self.url = url
        self.name = name

<<<<<<< HEAD
    def query(self):
        """
        Create a query handle.
        """
        return Query(self)

    def addVertex(self, id, label, data={}, gen=[]):
=======
    def addVertex(self, id, label, data={}):
>>>>>>> 8ab45b63
        """
        Add vertex to a graph.
        """
        payload = json.dumps({
<<<<<<< HEAD
            "gid" : id,
            "label" : label,
            "data" : data,
            "gen" : gen
=======
            "gid": id,
            "label": label,
            "data": data
>>>>>>> 8ab45b63
        })
        headers = {"Content-Type": "application/json",
                   "Accept": "application/json"}
        request = urllib2.Request(self.url + "/" + self.name + "/vertex",
                                  payload,
                                  headers=headers)
        response = urllib2.urlopen(request)
        result = response.read()
        return json.loads(result)

    def addEdge(self, src, dst, label, data={}, id=None):
        """
        Add edge to the graph.
        """
        payload = {
            "from": src,
            "to": dst,
            "label": label,
            "data": data
        }
        if id is not None:
            payload["gid"] = id
        headers = {"Content-Type": "application/json",
                   "Accept": "application/json"}
        request = urllib2.Request(self.url + "/" + self.name + "/edge",
                                  json.dumps(payload),
                                  headers=headers)
        response = urllib2.urlopen(request)
        result = response.read()
        return json.loads(result)

    def addSubGraph(self, graph):
        payload = json.dumps(graph)
        headers = {"Content-Type": "application/json",
                   "Accept": "application/json"}
        request = urllib2.Request(self.url + "/" + self.name + "/subgraph",
                                  payload,
                                  headers=headers)
        response = urllib2.urlopen(request)
        result = response.read()
        return json.loads(result)

    def bulkAdd(self):
        return BulkAdd(self.url, self.name)

    def addVertexIndex(self, label, field):
        headers = {"Content-Type": "application/json",
                   "Accept": "application/json"}
        url = self.url + "/" + self.name + "/index/" + label
        request = urllib2.Request(url,
                                  json.dumps({"field": field}),
                                  headers=headers)
        response = urllib2.urlopen(request)
        result = response.read()
        return json.loads(result)

    def getVertexIndex(self, label, field):
        headers = {"Content-Type": "application/json",
                   "Accept": "application/json"}
        url = self.url + "/" + self.name + "/index"
        url = self.url + "/" + self.name + "/index/" + label + \
              "/" + field
        request = urllib2.Request(url, headers=headers)
        response = urllib2.urlopen(request)
        for result in response:
            d = json.loads(result)
            yield d

    def getVertexIndexList(self):
        headers = {"Content-Type": "application/json",
                   "Accept": "application/json"}
        url = self.url + "/" + self.name + "/index"
        request = urllib2.Request(url, headers=headers)
        response = urllib2.urlopen(request)
        for result in response:
            d = json.loads(result)
            yield d

    def query(self):
        """
        Create a query handle.
        """
        return Query(self.url + "/" + self.name + "/query")

    def mark(self, name):
        """
        Create mark step for match query
        """
        return self.query().mark(name)


class BulkAdd:
    def __init__(self, url, graph):
        self.url = url
        self.graph = graph
        self.elements = []

    def addVertex(self, id, label, data={}):
        payload = json.dumps({
            "graph": self.graph,
            "vertex": {
                "gid": id,
                "label": label,
                "data": data
            }
        })
        self.elements.append(payload)

    def addEdge(self, src, dst, label, data={}):
        payload = json.dumps({
            "graph": self.graph,
            "edge": {
                "from": src,
                "to": dst,
                "label": label,
                "data": data
            }
        })
        self.elements.append(payload)

    def commit(self):
        payload = "\n".join(self.elements)
        headers = {"Content-Type": "application/json",
                   "Accept": "application/json"}
        request = urllib2.Request(self.url, payload, headers=headers)
        response = urllib2.urlopen(request)
        result = response.read()
        return json.loads(result)


class Query:
    def __init__(self, url):
        self.query = []
        self.url = url

    def __append(self, part):
        q = Query(self.url)
        q.query = self.query[:]
        q.query.append(part)
        return q

    def V(self, id=[]):
        """
        Start the query at a vertex.

        "id" is an ID or a list of vertex IDs to start from. Optional.
        """
        if not isinstance(id, list):
            id = [id]
        return self.__append({"v": id})

    def E(self, id=[]):
        """
        Start the query at an edge.

        "id" is an ID to start from. Optional.
        """
        if not isinstance(id, list):
            id = [id]
        return self.__append({"e": id})

    def hasLabel(self, label):
        """
        Match vertex/edge label.

        "label" can be a list.
        """
        if not isinstance(label, list):
            label = [label]
        return self.__append({"has_label": label})

    def hasId(self, id):
        """
        Match vertex/edge ID.

        "id" can be a list.
        """
        if not isinstance(id, list):
            id = [id]
        return self.__append({"has_id": id})

    def has(self, key, value):
        """
        Match vertex/edge property.

        If "value" is a list, then data must match at least one item.
        """
        if not isinstance(value, list):
            value = [value]
        return self.__append({"has": {"key": key, "within": value}})

    def values(self, v):
        """
        Extract document properties into returned document.
        """
        if not isinstance(v, list):
            v = [v]
        return self.__append({"values": {"labels": v}})

    def incoming(self, label=[]):
        """
        Follow an incoming edge to the source vertex.

        "label" is the label of the edge to follow.
        "label" can be a list.
        """
        if not isinstance(label, list):
            label = [label]
        return self.__append({"in": label})

    def outgoing(self, label=[]):
        """
        Follow an outgoing edge to the destination vertex.

        "label" is the label of the edge to follow.
        "label" can be a list.
        """
        if not isinstance(label, list):
            label = [label]
        return self.__append({"out": label})

    def both(self, label=[]):
        """
        Follow both incoming and outgoing edges to vertices.

        "label" is the label of the edge to follow.
        "label" can be a list.
        """
        if not isinstance(label, list):
            label = [label]
        return self.__append({"both": label})

    def incomingEdge(self, label=[]):
        """
        Move from a vertex to an incoming edge.

        "label" is the label of the edge to move to.
        "label" can be a list.

        Must be called from a vertex.
        """
        if not isinstance(label, list):
            label = [label]
        return self.__append({"in_edge": label})

    def outgoingEdge(self, label=[]):
        """
        Move from a vertex to an outgoing edge.

        "label" is the label of the edge to move to.
        "label" can be a list.

        Must be called from a vertex.
        """
        if not isinstance(label, list):
            label = [label]
        return self.__append({"out_edge": label})

    def bothEdge(self, label=[]):
        """
        Move from a vertex to incoming/outgoing edges.

        "label" is the label of the edge to move to.
        "label" can be a list.

        Must be called from a vertex.
        """
        if not isinstance(label, list):
            label = [label]
        return self.__append({"both_edge": label})

    def mark(self, name):
        """
        Mark the current vertex/edge with the given name.

        Used to return elements from select().
        """
        return self.__append({"as": name})

    def select(self, marks):
        """
        Returns rows of marked elements, with one item for each mark.

        "marks" is a list of mark names.
        The rows returned are all combinations of marks, e.g.
        [
            [A1, B1],
            [A1, B2],
            [A2, B1],
            [A2, B2],
        ]
        """
        if not isinstance(marks, list):
            marks = [marks]
        return self.__append({"select": {"labels": marks}})

    def limit(self, n):
        """
        Limits the number of results returned.
        """
        return self.__append({"limit": n})

    def count(self):
        """
        Return the number of results, instead of the elements.
        """
        return self.__append({"count": ""})

    def groupCount(self, label):
        """
        Group results by the given property name and count each group.
        """
        return self.__append({"group_count": label})

    def distinct(self, props):
        """
        Select distinct elements based on the provided property list.
        """
        if not isinstance(props, list):
            props = [props]
        return self.__append({"distinct": props})

    # def jsImport(self, src):
    #     """
    #     Initialize javascript engine with functions and global variables.
    #     """
    #     return self.__append({"import": src})

    # def map(self, func):
    #     """
    #     Transform results by the given javascript function.
    #     function(el) el
    #     """
    #     return self.__append({"map": func})

    # def filter(self, func):
    #     """
    #     Filter results by the given javascript function.
    #     function(el) bool
    #     """
    #     return self.__append({"filter": func})

    def fold(self, init, func):
        """
        """
        return self.__append({"fold": {"init": init, "source": func}})

    # def vertexFromValues(self, func):
    #     """
    #     """
    #     return self.__append({"vertex_from_values": func})

    def match(self, queries):
        """
        Intersect multiple queries.
        """
        mq = []
        for i in queries:
            mq.append({"query": i.query})
        return self.__append({"match": {"queries": mq}})

    def render(self, template):
        """
        Render output of query
        """
        self.query.append({"render": template})
        return self

    def string(self):
        """
        Return the query as a JSON string.
        """
        output = {"query": self.query}
        return json.dumps(output)

    def __iter__(self):
        return self.execute()

    def execute(self):
        """
        Execute the query and return an iterator.
        """
        payload = self.string()
        headers = {"Content-Type": "application/json",
                   "Accept": "application/json"}
        request = urllib2.Request(self.url, payload, headers=headers)
        response = urllib2.urlopen(request)
        for result in response:
            try:
                d = json.loads(result)
                if "value" in d:
                    yield d["value"]
                elif "row" in d:
                    yield d["row"]
            except ValueError as e:
                print("Can't decode: %s" % (result))
                raise e

    def first(self):
        """
        Return only the first result.
        """
        return list(self.execute())[0]<|MERGE_RESOLUTION|>--- conflicted
+++ resolved
@@ -66,31 +66,14 @@
         self.url = url
         self.name = name
 
-<<<<<<< HEAD
-    def query(self):
-        """
-        Create a query handle.
-        """
-        return Query(self)
-
-    def addVertex(self, id, label, data={}, gen=[]):
-=======
     def addVertex(self, id, label, data={}):
->>>>>>> 8ab45b63
         """
         Add vertex to a graph.
         """
         payload = json.dumps({
-<<<<<<< HEAD
-            "gid" : id,
-            "label" : label,
-            "data" : data,
-            "gen" : gen
-=======
             "gid": id,
             "label": label,
             "data": data
->>>>>>> 8ab45b63
         })
         headers = {"Content-Type": "application/json",
                    "Accept": "application/json"}
