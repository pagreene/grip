--- conflicted
+++ resolved
@@ -119,14 +119,11 @@
 
 // Execute executes the given query.
 func (client Client) Execute(graph string, q *Query) (chan *ResultRow, error) {
-<<<<<<< HEAD
-	tclient, err := client.QueryC.Traversal(context.TODO(), &GraphQuery{graph, q.Statements})
-=======
 	tclient, err := client.QueryC.Traversal(context.TODO(), &GraphQuery{
 		Graph: graph,
 		Query: q.Statements,
 	})
->>>>>>> afd24000
+
 	if err != nil {
 		return nil, err
 	}
