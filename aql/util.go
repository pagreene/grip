package aql

import (
	"io"
	//"log"
	//"fmt"
	"context"
	"encoding/json"
	"github.com/bmeg/arachne/protoutil"
	"github.com/golang/protobuf/jsonpb"
	structpb "github.com/golang/protobuf/ptypes/struct"
	"google.golang.org/grpc"
)

// Client is a GRPC arachne client with some helper functions
type Client struct {
	QueryC QueryClient
	EditC  EditClient
}

// Connect opens a GRPC connection to an Arachne server
func Connect(address string, write bool) (Client, error) {
	conn, err := grpc.Dial(address, grpc.WithInsecure())
	if err != nil {
		return Client{}, err
	}
	queryOut := NewQueryClient(conn)
	if !write {
		return Client{queryOut, nil}, err
	}
	editOut := NewEditClient(conn)
	return Client{queryOut, editOut}, err
}

// QueryBuilder allows the user to build complex graph queries then serialize
// them and then execute via GRPC
type QueryBuilder struct {
	client QueryClient
	graph  string
	query  []*GraphStatement
}

// GetGraphs lists the graphs
func (client Client) GetGraphs() chan string {
	out := make(chan string)
	go func() {
		defer close(out)
		cl, err := client.QueryC.GetGraphs(context.Background(), &Empty{})
		if err != nil {
			return
		}
		for {
			elem, err := cl.Recv()
			if err == io.EOF {
				break
			}
			out <- elem.Graph
		}
	}()
	return out
}

<<<<<<< HEAD
func (client AQLClient) GetGraphList() []string {
	out := []string{}
	for i := range client.GetGraphs() {
		out = append(out, i)
	}
	return out
}

func (client AQLClient) DeleteGraph(graph string) error {
=======
// DeleteGraph deletes a graph and all of its contents
func (client Client) DeleteGraph(graph string) error {
>>>>>>> 89c7899f
	_, err := client.EditC.DeleteGraph(context.Background(), &ElementID{Graph: graph})
	return err
}

// AddGraph creates a new graph
func (client Client) AddGraph(graph string) error {
	_, err := client.EditC.AddGraph(context.Background(), &ElementID{Graph: graph})
	return err
}

// AddVertex adds a single vertex to the graph
func (client Client) AddVertex(graph string, v Vertex) error {
	client.EditC.AddVertex(context.Background(), &GraphElement{Graph: graph, Vertex: &v})
	return nil
}

// AddEdge adds a single edge to the graph
func (client Client) AddEdge(graph string, e Edge) error {
	client.EditC.AddEdge(context.Background(), &GraphElement{Graph: graph, Edge: &e})
	return nil
}

// AddBundle adds a edge bundle to the graph
func (client Client) AddBundle(graph string, e Bundle) error {
	client.EditC.AddBundle(context.Background(), &GraphElement{Graph: graph, Bundle: &e})
	return nil
}

// StreamElements allows for bulk continuous loading of graph elements into the datastore
func (client Client) StreamElements(elemChan chan GraphElement) error {
	sc, err := client.EditC.StreamElements(context.Background())
	if err != nil {
		return err
	}
	for elem := range elemChan {
		err := sc.Send(&elem)
		if err != nil {
			return err
		}
	}
	_, err = sc.CloseAndRecv()
	return err
}

<<<<<<< HEAD
func (client AQLClient) GetVertex(graph string, id string) (*Vertex, error) {
	v, err := client.QueryC.GetVertex(context.Background(), &ElementID{Graph: graph, Id: id})
	return v, err
}

func (client AQLClient) Query(graph string) QueryBuilder {
=======
// Query initializes a query build for `graph`
func (client Client) Query(graph string) QueryBuilder {
>>>>>>> 89c7899f
	return QueryBuilder{client.QueryC, graph, []*GraphStatement{}}
}

// V adds a vertex selection step to the query
func (q QueryBuilder) V(id ...string) QueryBuilder {
	vlist := protoutil.AsListValue(id)
	return QueryBuilder{q.client, q.graph, append(q.query, &GraphStatement{&GraphStatement_V{vlist}})}
}

// E adds a edge selection step to the query
func (q QueryBuilder) E(id ...string) QueryBuilder {
	if len(id) > 0 {
		return QueryBuilder{q.client, q.graph, append(q.query, &GraphStatement{&GraphStatement_E{id[0]}})}
	}
	return QueryBuilder{q.client, q.graph, append(q.query, &GraphStatement{&GraphStatement_E{}})}
}

<<<<<<< HEAD
func (q QueryBuilder) Out(label ...string) QueryBuilder {
	vlist := protoutil.AsListValue(label)
	return QueryBuilder{q.client, q.graph, append(q.query, &GraphStatement{&GraphStatement_Out{vlist}})}
}

func (q QueryBuilder) OutEdge(label ...string) QueryBuilder {
	vlist := protoutil.AsListValue(label)
	return QueryBuilder{q.client, q.graph, append(q.query, &GraphStatement{&GraphStatement_OutEdge{vlist}})}
}

func (q QueryBuilder) HasLabel(id ...string) QueryBuilder {
	idList := protoutil.AsListValue(id)
	return QueryBuilder{q.client, q.graph, append(q.query, &GraphStatement{&GraphStatement_HasLabel{idList}})}
}

func (q QueryBuilder) As(id string) QueryBuilder {
	return QueryBuilder{q.client, q.graph, append(q.query, &GraphStatement{&GraphStatement_As{id}})}
}

func (q QueryBuilder) Select(id ...string) QueryBuilder {
	idList := SelectStatement{id}
	return QueryBuilder{q.client, q.graph, append(q.query, &GraphStatement{&GraphStatement_Select{&idList}})}
}

=======
// Count adds a count step to the query
>>>>>>> 89c7899f
func (q QueryBuilder) Count() QueryBuilder {
	return QueryBuilder{q.client, q.graph, append(q.query, &GraphStatement{&GraphStatement_Count{}})}
}

// Execute takes the current query, and makes RPC call then streams the results
func (q QueryBuilder) Execute() (chan *ResultRow, error) {
	tclient, err := q.client.Traversal(context.TODO(), &GraphQuery{q.graph, q.query})
	if err != nil {
		return nil, err
	}
	out := make(chan *ResultRow, 100)
	go func() {
		defer close(out)
		for t, err := tclient.Recv(); err == nil; t, err = tclient.Recv() {
			out <- t
		}
	}()
	return out, nil
}

// Run takes current query and executes it, ignoring the results
func (q QueryBuilder) Run() error {
	c, err := q.Execute()
	if err != nil {
		return err
	}
	for range c {
	}
	return nil
}

// Render takes the current query build and renders it to a map
func (q QueryBuilder) Render() map[string]interface{} {
	m := jsonpb.Marshaler{}
	s, _ := m.MarshalToString(&GraphQuery{q.graph, q.query})
	//fmt.Printf("%s = %s\n", q, s)
	out := map[string]interface{}{}
	json.Unmarshal([]byte(s), &out)
	return out
}

<<<<<<< HEAD
func (vertex *Vertex) GetDataMap() map[string]interface{} {
	return protoutil.AsMap(vertex.Data)
}

=======
// SetProperty sets named field in Vertex data
>>>>>>> 89c7899f
func (vertex *Vertex) SetProperty(key string, value interface{}) {
	if vertex.Data == nil {
		vertex.Data = &structpb.Struct{Fields: map[string]*structpb.Value{}}
	}
	protoutil.StructSet(vertex.Data, key, value)
}

// GetProperty get named field from vertex data
func (vertex *Vertex) GetProperty(key string) interface{} {
	if vertex.Data == nil {
		return nil
	}
	m := protoutil.AsMap(vertex.Data)
	return m[key]
}

func (edge *Edge) GetProperty(key string) interface{} {
	if edge.Data == nil {
		return nil
	}
	m := protoutil.AsMap(edge.Data)
	return m[key]
}<|MERGE_RESOLUTION|>--- conflicted
+++ resolved
@@ -60,8 +60,8 @@
 	return out
 }
 
-<<<<<<< HEAD
-func (client AQLClient) GetGraphList() []string {
+// GetGraphList gets graphs from the server, as a list (rather then a channel)
+func (client Client) GetGraphList() []string {
 	out := []string{}
 	for i := range client.GetGraphs() {
 		out = append(out, i)
@@ -69,11 +69,8 @@
 	return out
 }
 
-func (client AQLClient) DeleteGraph(graph string) error {
-=======
 // DeleteGraph deletes a graph and all of its contents
 func (client Client) DeleteGraph(graph string) error {
->>>>>>> 89c7899f
 	_, err := client.EditC.DeleteGraph(context.Background(), &ElementID{Graph: graph})
 	return err
 }
@@ -118,17 +115,14 @@
 	return err
 }
 
-<<<<<<< HEAD
-func (client AQLClient) GetVertex(graph string, id string) (*Vertex, error) {
+// GetVertex obtains a vertex from a graph by `id`
+func (client Client) GetVertex(graph string, id string) (*Vertex, error) {
 	v, err := client.QueryC.GetVertex(context.Background(), &ElementID{Graph: graph, Id: id})
 	return v, err
 }
 
-func (client AQLClient) Query(graph string) QueryBuilder {
-=======
 // Query initializes a query build for `graph`
 func (client Client) Query(graph string) QueryBuilder {
->>>>>>> 89c7899f
 	return QueryBuilder{client.QueryC, graph, []*GraphStatement{}}
 }
 
@@ -146,34 +140,36 @@
 	return QueryBuilder{q.client, q.graph, append(q.query, &GraphStatement{&GraphStatement_E{}})}
 }
 
-<<<<<<< HEAD
+// Out follows outgoing edges to adjacent vertex
 func (q QueryBuilder) Out(label ...string) QueryBuilder {
 	vlist := protoutil.AsListValue(label)
 	return QueryBuilder{q.client, q.graph, append(q.query, &GraphStatement{&GraphStatement_Out{vlist}})}
 }
 
+// OutEdge moves to outgoing edge
 func (q QueryBuilder) OutEdge(label ...string) QueryBuilder {
 	vlist := protoutil.AsListValue(label)
 	return QueryBuilder{q.client, q.graph, append(q.query, &GraphStatement{&GraphStatement_OutEdge{vlist}})}
 }
 
+// HasLabel filters elements based on label
 func (q QueryBuilder) HasLabel(id ...string) QueryBuilder {
 	idList := protoutil.AsListValue(id)
 	return QueryBuilder{q.client, q.graph, append(q.query, &GraphStatement{&GraphStatement_HasLabel{idList}})}
 }
 
+// As marks current elements with tag
 func (q QueryBuilder) As(id string) QueryBuilder {
 	return QueryBuilder{q.client, q.graph, append(q.query, &GraphStatement{&GraphStatement_As{id}})}
 }
 
+// Select retreieves previously marked elemets
 func (q QueryBuilder) Select(id ...string) QueryBuilder {
 	idList := SelectStatement{id}
 	return QueryBuilder{q.client, q.graph, append(q.query, &GraphStatement{&GraphStatement_Select{&idList}})}
 }
 
-=======
 // Count adds a count step to the query
->>>>>>> 89c7899f
 func (q QueryBuilder) Count() QueryBuilder {
 	return QueryBuilder{q.client, q.graph, append(q.query, &GraphStatement{&GraphStatement_Count{}})}
 }
@@ -215,14 +211,12 @@
 	return out
 }
 
-<<<<<<< HEAD
+// GetDataMap obtains data attached to vertex in the form of a map
 func (vertex *Vertex) GetDataMap() map[string]interface{} {
 	return protoutil.AsMap(vertex.Data)
 }
 
-=======
 // SetProperty sets named field in Vertex data
->>>>>>> 89c7899f
 func (vertex *Vertex) SetProperty(key string, value interface{}) {
 	if vertex.Data == nil {
 		vertex.Data = &structpb.Struct{Fields: map[string]*structpb.Value{}}
@@ -239,6 +233,7 @@
 	return m[key]
 }
 
+// GetProperty get named field from edge data
 func (edge *Edge) GetProperty(key string) interface{} {
 	if edge.Data == nil {
 		return nil
