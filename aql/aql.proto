--- conflicted
+++ resolved
@@ -128,16 +128,6 @@
   google.protobuf.Struct data = 5;
 }
 
-<<<<<<< HEAD
-message Bundle {
-  string gid = 1;
-  string label = 2;
-  string from = 3;
-  map<string, google.protobuf.Struct>    bundle = 4;
-}
-
-=======
->>>>>>> 8ab45b63
 message QueryResult {
     oneof result {
       Vertex vertex = 1;
