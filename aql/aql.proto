syntax = "proto3";

package aql;

import "google/api/annotations.proto";
import "google/protobuf/struct.proto";

message GraphQuery {
    string graph = 1;
    repeated GraphStatement query = 2;
}

message GraphQuerySet {
  repeated GraphQuery queries = 1;
}

message GraphStatement {
    oneof statement {
        google.protobuf.ListValue V = 1;
        string E = 2;

        HasStatement has = 5;
        google.protobuf.ListValue hasLabel = 6;
        google.protobuf.ListValue hasId = 7;

        google.protobuf.ListValue in = 10;
        google.protobuf.ListValue out = 11;
        google.protobuf.ListValue inEdge = 12;
        google.protobuf.ListValue outEdge = 13;
        google.protobuf.ListValue both = 14;
        google.protobuf.ListValue bothEdge = 15;

        google.protobuf.ListValue outBundle = 16;

        string as = 20;
        SelectStatement select = 21;
        SelectStatement values = 22;

        int64 limit = 25;
        string count = 26;

        string groupCount = 30;

        GraphQuerySet match = 40;

        //Function Methods
        string import = 50;
        string map = 51;
        FoldStatement fold = 52;
        FoldStatement vertexFold = 53;
        string filter = 54;
        string filterValues = 55;

        string vertexFromValues = 56;
    }
}

message HasStatement {
    string key = 1;
    repeated string within = 2;
}

message SelectStatement {
    repeated string labels = 1;
}

message FoldStatement {
  string source = 1;
  google.protobuf.Value init = 2;
}

message Vertex {
  string gid = 1;
  string label = 2;
  google.protobuf.Struct data = 3;
}

message Edge {
  string gid = 1;
  string label = 2;
  string from = 3;
  string to = 4;
  google.protobuf.Struct data = 5;
}

message Bundle {
  string gid = 1;
  string label = 2;
  string from = 3;
  map<string, google.protobuf.Struct>    bundle = 4;
}


message QueryResult {
    oneof result {
      Vertex vertex = 1;
      Edge edge = 2;
      Bundle bundle = 3;
      google.protobuf.Value data = 4;
    }
}

message ResultRow {
  QueryResult value = 1;
  repeated QueryResult row = 2;
}

message EditResult {
  oneof result {
    string error = 1;
    string id = 2;
  }
}

message GraphElement {
  string graph = 1;
  Vertex vertex = 2;
  Edge edge = 3;
  Bundle bundle = 4;
}

message Graph {
  string graph = 1;
  repeated Edge edges = 2;
  repeated Vertex vertices = 3;
}

message ElementID {
  string graph = 1;
  string id = 2;
}

<<<<<<< HEAD
message IndexID {
  string graph = 1;
  string label = 2;
  string field = 3;
}

message IndexQuery {
  string graph = 1;
  string label = 2;
  string field = 3;
  repeated GraphStatement query = 4;
}

message IndexTermCount {
  google.protobuf.Value term = 1;
  int32 count = 2;
=======
message Timestamp {
  string timestamp = 1;
>>>>>>> 04a4bbb6
}

message Empty {

}

service Query {
  rpc Traversal(GraphQuery) returns (stream ResultRow) {
    option (google.api.http) = {
      post: "/v1/graph/{graph}/query"
      body: "*"
    };
  }

  rpc GetVertex(ElementID) returns (Vertex) {
    option (google.api.http) = {
      get: "/v1/graph/{graph}/vertex/{id}"
    };
  }

  rpc GetEdge(ElementID) returns (Edge) {
    option (google.api.http) = {
      get: "/v1/graph/{graph}/edge/{id}"
    };
  }

  rpc GetBundle(ElementID) returns (Bundle) {
    option (google.api.http) = {
      get: "/v1/graph/{graph}/bundle/{id}"
    };
  }

  rpc GetGraphs(Empty) returns (stream ElementID) {
    option (google.api.http) = {
      get: "/v1/graph"
    };
  }

<<<<<<< HEAD
  rpc GetVertexIndex(IndexID) returns (stream IndexTermCount) {
    option (google.api.http) = {
      get: "/v1/graph/{graph}/vertex-index/{label}/{field}"
    };
  }

  rpc GetEdgeIndex(IndexID) returns (stream IndexTermCount) {
    option (google.api.http) = {
      get: "/v1/graph/{graph}/edge-index/{label}/{field}"
    };
  }

  rpc VertexIndexTraversal(IndexQuery) returns (stream ResultRow) {
    option (google.api.http) = {
      post: "/v1/graph/{graph}/vertex-index/{label}/{field}"
      body: "*"
=======
  rpc GetTimestamp(ElementID) returns (Timestamp) {
    option (google.api.http) = {
      get: "/v1/graph/{graph}/timestamp"
>>>>>>> 04a4bbb6
    };
  }

}

service Edit {
  rpc AddVertex(GraphElement) returns (EditResult) {
    option (google.api.http) = {
      post: "/v1/graph/{graph}/vertex"
      body: "vertex"
    };
  }

  rpc AddEdge(GraphElement) returns (EditResult) {
    option (google.api.http) = {
      post: "/v1/graph/{graph}/edge"
      body: "edge"
    };
  }

  rpc AddBundle(GraphElement) returns (EditResult) {
    option (google.api.http) = {
      post: "/v1/graph/{graph}/bundle"
      body: "bundle"
    };
  }

  rpc StreamElements(stream GraphElement) returns (EditResult) {
    option (google.api.http) = {
      post: "/v1/graph"
    };
  }

  rpc AddGraph(ElementID) returns (EditResult) {
    option (google.api.http) = {
      post: "/v1/graph/{graph}"
    };
  }

  rpc AddSubGraph(Graph) returns (EditResult) {
    option (google.api.http) = {
      post: "/v1/graph/{graph}/subgraph"
      body: "*"
    };
  }

  rpc DeleteGraph(ElementID) returns (EditResult) {
    option (google.api.http) = {
      delete: "/v1/graph/{graph}"
    };
  }

  rpc DeleteVertex(ElementID) returns (EditResult) {
    option (google.api.http) = {
      delete: "/v1/graph/{graph}/vertex/{id}"
    };
  }

  rpc DeleteEdge(ElementID) returns (EditResult) {
    option (google.api.http) = {
      delete: "/v1/graph/{graph}/edge/{id}"
    };
  }

  rpc AddVertexIndex(IndexID) returns (EditResult) {
    option (google.api.http) = {
      post: "/v1/graph/{graph}/vertex-index/{label}"
      body: "*"
    };
  }

  rpc AddEdgeIndex(IndexID) returns (EditResult) {
    option (google.api.http) = {
      post: "/v1/graph/{graph}/edge-index/{label}"
    };
  }

  rpc DeleteVertexIndex(IndexID) returns (EditResult) {
    option (google.api.http) = {
      delete: "/v1/graph/{graph}/vertex-index/{label}/{field}"
    };
  }

  rpc DeleteEdgeIndex(IndexID) returns (EditResult) {
    option (google.api.http) = {
      delete: "/v1/graph/{graph}/edge-index/{label}/{field}"
    };
  }

}<|MERGE_RESOLUTION|>--- conflicted
+++ resolved
@@ -130,7 +130,6 @@
   string id = 2;
 }
 
-<<<<<<< HEAD
 message IndexID {
   string graph = 1;
   string label = 2;
@@ -147,10 +146,10 @@
 message IndexTermCount {
   google.protobuf.Value term = 1;
   int32 count = 2;
-=======
+}
+
 message Timestamp {
   string timestamp = 1;
->>>>>>> 04a4bbb6
 }
 
 message Empty {
@@ -189,7 +188,7 @@
     };
   }
 
-<<<<<<< HEAD
+
   rpc GetVertexIndex(IndexID) returns (stream IndexTermCount) {
     option (google.api.http) = {
       get: "/v1/graph/{graph}/vertex-index/{label}/{field}"
@@ -206,11 +205,12 @@
     option (google.api.http) = {
       post: "/v1/graph/{graph}/vertex-index/{label}/{field}"
       body: "*"
-=======
+    };
+  }
+
   rpc GetTimestamp(ElementID) returns (Timestamp) {
     option (google.api.http) = {
       get: "/v1/graph/{graph}/timestamp"
->>>>>>> 04a4bbb6
     };
   }
 
