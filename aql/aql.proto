syntax = "proto3";

package aql;

import "google/api/annotations.proto";
import "google/protobuf/struct.proto";

message GraphQuery {
    string graph = 1;
    repeated GraphStatement query = 2;
}

message GraphQuerySet {
  repeated GraphQuery queries = 1;
}

message GraphStatement {
    oneof statement {
        google.protobuf.ListValue V = 1;
        string E = 2;

        HasStatement has = 5;
        google.protobuf.ListValue hasLabel = 6;
        google.protobuf.ListValue hasId = 7;

        google.protobuf.ListValue in = 10;
        google.protobuf.ListValue out = 11;
        google.protobuf.ListValue inEdge = 12;
        google.protobuf.ListValue outEdge = 13;
        google.protobuf.ListValue both = 14;
        google.protobuf.ListValue bothEdge = 15;

        google.protobuf.ListValue outBundle = 16;

        string as = 20;
        SelectStatement select = 21;
        SelectStatement values = 22;

        int64 limit = 25;
        string count = 26;

        string groupCount = 30;

        GraphQuerySet match = 40;

        //Function Methods
        string import = 50;
        string map = 51;
<<<<<<< HEAD
        FoldStatement fold = 52;
        FoldStatement vertexFold = 53;
        string filter = 54;
=======
        string fold = 52;
        string filter = 53;
        string filterValues = 54;

        string vertexFromValues = 55;
>>>>>>> 78e73007
    }
}

message HasStatement {
    string key = 1;
    repeated string within = 2;
}

message SelectStatement {
    repeated string labels = 1;
}

message FoldStatement {
  string source = 1;
  google.protobuf.Value init = 2;
}

message Vertex {
  string gid = 1;
  string label = 2;
  google.protobuf.Struct data = 3;
}

message Edge {
  string gid = 1;
  string label = 2;
  string from = 3;
  string to = 4;
  google.protobuf.Struct data = 5;
}

message Bundle {
  string gid = 1;
  string label = 2;
  string from = 3;
  map<string, google.protobuf.Struct>    bundle = 4;
}


message QueryResult {
    oneof result {
      google.protobuf.Struct struct = 1;
      Vertex vertex = 2;
      Edge edge = 3;
      Bundle bundle = 4;
      int32 int_value = 5;
      double float_value = 6;
      string str_value = 7;
    }
}

message ResultRow {
  QueryResult value = 1;
  repeated QueryResult row = 2;
}

message EditResult {
  oneof result {
    string error = 1;
    string id = 2;
  }
}


message GraphElement {
  string graph = 1;
  Vertex vertex = 2;
  Edge edge = 3;
  Bundle bundle = 4;
}

message Graph {
  string graph = 1;
  repeated Edge edges = 2;
  repeated Vertex vertices = 3;
}

message ElementID {
  string graph = 1;
  string id = 2;
}

message Empty {

}

service Query {
  rpc Traversal(GraphQuery) returns (stream ResultRow) {
    option (google.api.http) = {
      post: "/v1/graph/{graph}/query"
      body: "*"
    };
  }

  rpc GetVertex(ElementID) returns (Vertex) {
    option (google.api.http) = {
      get: "/v1/graph/{graph}/vertex/{id}"
    };
  }

  rpc GetEdge(ElementID) returns (Edge) {
    option (google.api.http) = {
      get: "/v1/graph/{graph}/edge/{id}"
    };
  }

  rpc GetBundle(ElementID) returns (Bundle) {
    option (google.api.http) = {
      get: "/v1/graph/{graph}/bundle/{id}"
    };
  }

  rpc GetGraphs(Empty) returns (stream ElementID) {
    option (google.api.http) = {
      get: "/v1/graph"
    };
  }

}

service Edit {
  rpc AddVertex(GraphElement) returns (EditResult) {
    option (google.api.http) = {
      post: "/v1/graph/{graph}/vertex"
      body: "vertex"
    };
  }

  rpc AddEdge(GraphElement) returns (EditResult) {
    option (google.api.http) = {
      post: "/v1/graph/{graph}/edge"
      body: "edge"
    };
  }

  rpc AddBundle(GraphElement) returns (EditResult) {
    option (google.api.http) = {
      post: "/v1/graph/{graph}/bundle"
      body: "bundle"
    };
  }

  rpc StreamElements(stream GraphElement) returns (EditResult) {
    option (google.api.http) = {
      post: "/v1/graph"
    };
  }

  rpc AddGraph(ElementID) returns (EditResult) {
    option (google.api.http) = {
      post: "/v1/graph/{graph}"
    };
  }

  rpc AddSubGraph(Graph) returns (EditResult) {
    option (google.api.http) = {
      post: "/v1/graph/{graph}/subgraph"
    };
  }

  rpc DeleteGraph(ElementID) returns (EditResult) {
    option (google.api.http) = {
      delete: "/v1/graph/{graph}"
    };
  }

  rpc DeleteVertex(ElementID) returns (EditResult) {
    option (google.api.http) = {
      delete: "/v1/graph/{graph}/vertex/{id}"
    };
  }

  rpc DeleteEdge(ElementID) returns (EditResult) {
    option (google.api.http) = {
      delete: "/v1/graph/{graph}/edge/{id}"
    };
  }

}<|MERGE_RESOLUTION|>--- conflicted
+++ resolved
@@ -46,17 +46,12 @@
         //Function Methods
         string import = 50;
         string map = 51;
-<<<<<<< HEAD
         FoldStatement fold = 52;
         FoldStatement vertexFold = 53;
         string filter = 54;
-=======
-        string fold = 52;
-        string filter = 53;
-        string filterValues = 54;
-
-        string vertexFromValues = 55;
->>>>>>> 78e73007
+        string filterValues = 55;
+
+        string vertexFromValues = 56;
     }
 }
 
