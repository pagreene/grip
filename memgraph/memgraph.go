package memgraph

import (
	"context"
	"fmt"
	"github.com/bmeg/arachne/aql"
)

type edgepair struct {
	src string
	dst string
}

// MemGraph is a memory based graph driver
type MemGraph struct {
	vertices     map[string]*aql.Vertex
	outEdges     map[string]map[string][]string
	inEdges      map[string]map[string][]string
	edges        map[string]*aql.Edge
	edgeSequence int64
}

<<<<<<< HEAD
=======
// NewMemGraph creates a new memory based graph
>>>>>>> 6d50107c
func NewMemGraph() *MemGraph {
	return &MemGraph{
		map[string]*aql.Vertex{},
		map[string]map[string][]string{},
		map[string]map[string][]string{},
		map[string]*aql.Edge{},
		0,
	}
}

// GetVertex loads a vertex given an id. It returns a nil if not found
func (mg *MemGraph) GetVertex(key string, load bool) *aql.Vertex {
	return mg.vertices[key]
}

// GetEdge loads an edge given an id. It returns nil if not found
func (mg *MemGraph) GetEdge(key string, load bool) *aql.Edge {
	return mg.edges[key]
}

<<<<<<< HEAD
=======
// AddBundle is broken
>>>>>>> 6d50107c
func (mg *MemGraph) AddBundle(*aql.Bundle) error {
	return fmt.Errorf("unimplemented: memgraph does not implement bundles")
}

<<<<<<< HEAD
=======
// GetBundle is broken
>>>>>>> 6d50107c
func (mg *MemGraph) GetBundle(string, bool) *aql.Bundle {
	return nil
}

<<<<<<< HEAD
=======
// DelBundle is broken
>>>>>>> 6d50107c
func (mg *MemGraph) DelBundle(string) error {
	return fmt.Errorf("unimplemented: memgraph does not implement bundles")
}

<<<<<<< HEAD
func (mg *MemGraph) VertexLabelScan(ctx context.Context, label string) chan string {
	return nil
}
func (mg *MemGraph) EdgeLabelScan(ctx context.Context, label string) chan string {
	return nil
}
=======
// VertexLabelScan is broken
func (mg *MemGraph) VertexLabelScan(ctx context.Context, label string) chan string {
	return nil
}

// EdgeLabelScan is broken
func (mg *MemGraph) EdgeLabelScan(ctx context.Context, label string) chan string {
	return nil
}

// GetOutBundleList is broken
>>>>>>> 6d50107c
func (mg *MemGraph) GetOutBundleList(ctx context.Context, key string, load bool, edgeLabels []string) <-chan *aql.Bundle {
	return nil
}

// GetVertexList produces a channel of all edges in the graph
func (mg *MemGraph) GetVertexList(ctx context.Context, load bool) <-chan *aql.Vertex {
	out := make(chan *aql.Vertex)
	go func() {
		defer close(out)
		for _, v := range mg.vertices {
			out <- v
		}
	}()
	return out
}

func (mg *MemGraph) GetVertexListByID(ctx context.Context, ids chan string, load bool) <-chan *aql.Vertex {
	return nil
}

// GetEdgeList produces a channel of all edges in the graph
func (mg *MemGraph) GetEdgeList(ctx context.Context, load bool) <-chan *aql.Edge {
	out := make(chan *aql.Edge)
	go func() {
		defer close(out)
		for _, src := range mg.outEdges {
			for _, dst := range src {
				for _, e := range dst {
					out <- mg.edges[e]
				}
			}
		}
	}()
	return out
}

// GetOutList given vertex/edge `key` find vertices on outgoing edges,
// if len(edgeLabels) > 0 the edge labels must match a string in the array
func (mg *MemGraph) GetOutList(ctx context.Context, key string, load bool, labels []string) <-chan *aql.Vertex {
	o := make(chan *aql.Vertex)
	go func() {
		defer close(o)
		for dst, dstList := range mg.outEdges[key] {
			for range dstList {
				o <- mg.vertices[dst]
			}
		}
	}()
	return o
}

// GetInList given vertex `key` find vertices on incoming edges,
// if len(edgeLabels) > 0 the edge labels must match a string in the array
func (mg *MemGraph) GetInList(ctx context.Context, key string, load bool, labels []string) <-chan *aql.Vertex {
	o := make(chan *aql.Vertex)
	go func() {
		defer close(o)
		for src := range mg.inEdges[key] {
			for range mg.outEdges[src][key] {
				o <- mg.vertices[src]
			}
		}
	}()
	return o
}

// GetOutEdgeList given vertex `key` find all outgoing edges,
// if len(edgeLabels) > 0 the edge labels must match a string in the array
func (mg *MemGraph) GetOutEdgeList(ctx context.Context, key string, load bool, labels []string) <-chan *aql.Edge {
	o := make(chan *aql.Edge)
	go func() {
		defer close(o)
		for _, dstList := range mg.outEdges[key] {
			for _, dstEdge := range dstList {
				o <- mg.edges[dstEdge]
			}
		}
	}()
	return o
}

// GetInEdgeList given vertex `key` find all incoming edges,
// if len(edgeLabels) > 0 the edge labels must match a string in the array
func (mg *MemGraph) GetInEdgeList(ctx context.Context, key string, load bool, labels []string) <-chan *aql.Edge {
	o := make(chan *aql.Edge)
	go func() {
		defer close(o)
		for src := range mg.inEdges[key] {
			for _, srcEdge := range mg.outEdges[src][key] {
				o <- mg.edges[srcEdge]
			}
		}
	}()
	return o
}

// DelVertex deletes vertex with id `key`
func (mg *MemGraph) DelVertex(key string) error {
	delete(mg.vertices, key)
	for k, elist := range mg.outEdges[key] {
		for _, e := range elist {
			delete(mg.edges, e)
		}
		delete(mg.inEdges[k], key)
	}
	delete(mg.outEdges, key)
	return nil
}

// DelEdge deletes edge with id `key`
func (mg *MemGraph) DelEdge(key string) error {
	p := mg.edges[key]
	for i := 0; i < len(mg.outEdges[p.From][p.To]); i++ {
		if mg.outEdges[p.From][p.To][i] == key {
			l := len(mg.outEdges[p.From][p.To])
			mg.outEdges[p.From][p.To][i] = mg.outEdges[p.From][p.To][l-1]
			mg.outEdges[p.From][p.To] = mg.outEdges[p.From][p.To][:l-1]
		}
	}
	for i := 0; i < len(mg.inEdges[p.To][p.From]); i++ {
		if mg.inEdges[p.From][p.To][i] == key {
			l := len(mg.inEdges[p.From][p.To])
			mg.inEdges[p.From][p.To][i] = mg.inEdges[p.From][p.To][l-1]
			mg.inEdges[p.From][p.To] = mg.inEdges[p.From][p.To][:l-1]
		}
	}
	delete(mg.edges, key)
	return nil
}

// AddVertex adds an edge to the graph, if it already exists
// in the graph, it is replaced
func (mg *MemGraph) AddVertex(vertex *aql.Vertex) error {
	mg.vertices[vertex.Gid] = vertex
	return nil
}

// AddEdge adds an edge to the graph, if the id is not "" and in already exists
// in the graph, it is replaced
func (mg *MemGraph) AddEdge(edge *aql.Edge) error {
	if edge.Gid == "" {
		//BUG: this should check if the edge exists
		edge.Gid = fmt.Sprintf("%d", mg.edgeSequence)
		mg.edgeSequence++
	}
	mg.edges[edge.Gid] = edge

	if _, ok := mg.outEdges[edge.From]; !ok {
		mg.outEdges[edge.From] = map[string][]string{}
	}
	if _, ok := mg.outEdges[edge.From][edge.To]; ok {
		mg.outEdges[edge.From][edge.To] = append(mg.outEdges[edge.From][edge.To], edge.Gid)
	} else {
		mg.outEdges[edge.From][edge.To] = []string{edge.Gid}
	}

	if _, ok := mg.inEdges[edge.From]; !ok {
		mg.inEdges[edge.From] = map[string][]string{}
	}
	if _, ok := mg.inEdges[edge.From][edge.To]; ok {
		mg.inEdges[edge.From][edge.To] = append(mg.inEdges[edge.From][edge.To], edge.Gid)
	} else {
		mg.inEdges[edge.From][edge.To] = []string{edge.Gid}
	}
	return nil
}<|MERGE_RESOLUTION|>--- conflicted
+++ resolved
@@ -20,10 +20,7 @@
 	edgeSequence int64
 }
 
-<<<<<<< HEAD
-=======
 // NewMemGraph creates a new memory based graph
->>>>>>> 6d50107c
 func NewMemGraph() *MemGraph {
 	return &MemGraph{
 		map[string]*aql.Vertex{},
@@ -44,38 +41,21 @@
 	return mg.edges[key]
 }
 
-<<<<<<< HEAD
-=======
 // AddBundle is broken
->>>>>>> 6d50107c
 func (mg *MemGraph) AddBundle(*aql.Bundle) error {
 	return fmt.Errorf("unimplemented: memgraph does not implement bundles")
 }
 
-<<<<<<< HEAD
-=======
 // GetBundle is broken
->>>>>>> 6d50107c
 func (mg *MemGraph) GetBundle(string, bool) *aql.Bundle {
 	return nil
 }
 
-<<<<<<< HEAD
-=======
 // DelBundle is broken
->>>>>>> 6d50107c
 func (mg *MemGraph) DelBundle(string) error {
 	return fmt.Errorf("unimplemented: memgraph does not implement bundles")
 }
 
-<<<<<<< HEAD
-func (mg *MemGraph) VertexLabelScan(ctx context.Context, label string) chan string {
-	return nil
-}
-func (mg *MemGraph) EdgeLabelScan(ctx context.Context, label string) chan string {
-	return nil
-}
-=======
 // VertexLabelScan is broken
 func (mg *MemGraph) VertexLabelScan(ctx context.Context, label string) chan string {
 	return nil
@@ -87,7 +67,6 @@
 }
 
 // GetOutBundleList is broken
->>>>>>> 6d50107c
 func (mg *MemGraph) GetOutBundleList(ctx context.Context, key string, load bool, edgeLabels []string) <-chan *aql.Bundle {
 	return nil
 }
@@ -102,10 +81,6 @@
 		}
 	}()
 	return out
-}
-
-func (mg *MemGraph) GetVertexListByID(ctx context.Context, ids chan string, load bool) <-chan *aql.Vertex {
-	return nil
 }
 
 // GetEdgeList produces a channel of all edges in the graph
