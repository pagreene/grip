--- conflicted
+++ resolved
@@ -101,16 +101,6 @@
 	err := boltkv.db.Update(func(tx *bolt.Tx) error {
 		b := tx.Bucket(graphBucket)
 		ktx := boltTransaction{tx, b}
-		return u(ktx)
-	})
-	return err
-}
-
-// View returns an iterator for the kvstore
-func (boltkv *BoltKV) View(u func(it kvi.KVIterator) error) error {
-	err := boltkv.db.View(func(tx *bolt.Tx) error {
-		b := tx.Bucket(graphBucket)
-		ktx := &boltIterator{tx, b, b.Cursor(), nil, nil}
 		return u(ktx)
 	})
 	return err
@@ -231,7 +221,6 @@
 	return true
 }
 
-<<<<<<< HEAD
 // View run iterator on bolt keyvalue store
 func (boltkv *BoltKV) View(u func(it kvi.KVIterator) error) error {
 	err := boltkv.db.View(func(tx *bolt.Tx) error {
@@ -240,10 +229,10 @@
 		return u(ktx)
 	})
 	return err
-=======
+}
+
 func copyBytes(in []byte) []byte {
 	out := make([]byte, len(in))
 	copy(out, in)
 	return out
->>>>>>> c11357a2
 }