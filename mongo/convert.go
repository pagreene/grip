--- conflicted
+++ resolved
@@ -8,14 +8,9 @@
 	"gopkg.in/mgo.v2/bson"
 )
 
-<<<<<<< HEAD
-var FIELD_SRC string = "src"
-var FIELD_DST string = "dst"
-var FIELD_BUNDLE string = "bundle"
-=======
 var FIELD_SRC string = "from"
 var FIELD_DST string = "to"
->>>>>>> 46c0a45a
+var FIELD_BUNDLE string = "bundle"
 
 func PackVertex(v aql.Vertex) map[string]interface{} {
 	p := map[string]interface{}{}
@@ -53,7 +48,7 @@
 		m[k] = protoutil.AsMap(v)
 	}
 	o := map[string]interface{}{
-		FIELD_SRC:    e.Src,
+		FIELD_SRC:    e.From,
 		FIELD_BUNDLE: m,
 		"label":      e.Label,
 	}
@@ -95,7 +90,7 @@
 		o.Gid = id.(string)
 	}
 	o.Label = i["label"].(string)
-	o.Src = i[FIELD_SRC].(string)
+	o.From = i[FIELD_SRC].(string)
 	m := map[string]*structpb.Struct{}
 	for k, v := range i[FIELD_BUNDLE].(map[string]interface{}) {
 		m[k] = protoutil.AsStruct(v.(map[string]interface{}))
