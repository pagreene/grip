package mongo

import (
	"context"
	"fmt"
	"github.com/bmeg/arachne/aql"
	"github.com/bmeg/arachne/gdbi"
	"github.com/bmeg/arachne/timestamp"
	"gopkg.in/mgo.v2"
	"gopkg.in/mgo.v2/bson"
	"io"
	"log"
	"strings"
)

// Mongo is the base driver that manages multiple graphs in mongo
type Mongo struct {
	url      string
	database string
	session  *mgo.Session
	ts       *timestamp.Timestamp
}

// NewMongo creates a new mongo graph database interface
func NewMongo(url string, database string) gdbi.GraphDB {
	ts := timestamp.NewTimestamp()
	a := &Mongo{url: url, database: database, ts: &ts}
	for _, i := range a.GetGraphs() {
		a.ts.Touch(i)
	}
	return a
}

func (ma *Mongo) newSession() *mgo.Session {
	session, err := mgo.Dial(ma.url)
	if err != nil {
		log.Printf("%s", err)
	}
	b, _ := session.BuildInfo()
	if !b.VersionAtLeast(3, 2) {
		log.Printf("Requires mongo 3.2 or later")
		session.Close()
		return nil
	}
	return session
}

func (ma *Mongo) refresh() {
	if ma.session == nil {
		ma.session = ma.newSession()
	} else {
		ma.session.Refresh()
	}
}

func (ma *Mongo) getVertexCollection(graph string) *mgo.Collection {
	if ma.session == nil {
		ma.refresh()
	}
	return ma.session.DB(ma.database).C(fmt.Sprintf("%s_vertices", graph))
}

func (ma *Mongo) getEdgeCollection(graph string) *mgo.Collection {
	if ma.session == nil {
		ma.refresh()
	}
	return ma.session.DB(ma.database).C(fmt.Sprintf("%s_edges", graph))
}

// Graph is the tnterface to a single graph
type Graph struct {
	ar    *Mongo
	ts    *timestamp.Timestamp //BUG: This timestamp implementation doesn't work againt multiple mongo clients
	graph string
}

// AddGraph creates a new graph named `graph`
func (ma *Mongo) AddGraph(graph string) error {
	if ma.session == nil {
		ma.refresh()
	}

	graphs := ma.session.DB(ma.database).C(fmt.Sprintf("graphs"))

	graphs.Insert(map[string]string{"_id": graph})

	//v := ma.db.C(fmt.Sprintf("%s_vertices", graph))
	e := ma.getEdgeCollection(graph)
	e.EnsureIndex(mgo.Index{Key: []string{"$hashed:from"}})
	e.EnsureIndex(mgo.Index{Key: []string{"$hashed:to"}})
	e.EnsureIndex(mgo.Index{Key: []string{"$hashed:label"}})

	v := ma.getVertexCollection(graph)
	v.EnsureIndex(mgo.Index{Key: []string{"$hashed:label"}})

	ma.ts.Touch(graph)
	return nil
}

// Close the connection
func (ma *Mongo) Close() {
	ma.session.Close()
	ma.session = nil
}

// DeleteGraph deletes `graph`
func (ma *Mongo) DeleteGraph(graph string) error {
	if ma.session == nil {
		ma.refresh()
	}

	g := ma.session.DB(ma.database).C("graphs")
	v := ma.getVertexCollection(graph)
	e := ma.getEdgeCollection(graph)
	v.DropCollection()
	e.DropCollection()
	g.RemoveId(graph)
	ma.ts.Touch(graph)
	return nil
}

// GetGraphs lists the graphs managed by this driver
func (ma *Mongo) GetGraphs() []string {
	if ma.session == nil {
		ma.refresh()
	}

	out := make([]string, 0, 100)
	g := ma.session.DB(ma.database).C("graphs")

	iter := g.Find(nil).Iter()
	defer iter.Close()
	if err := iter.Err(); err != nil {
		log.Printf("Error: %s", err)
	}
	result := map[string]interface{}{}
	for iter.Next(&result) {
		out = append(out, result["_id"].(string))
	}
	if err := iter.Err(); err != nil {
		log.Printf("Error: %s", err)
	}
	log.Printf("Graphs: %s %s", ma.database, out)
	return out
}

// Graph obtains the gdbi.DBI for a particular graph
<<<<<<< HEAD
func (ma *Arachne) Graph(graph string) gdbi.GraphDB {
=======
func (ma *Mongo) Graph(graph string) gdbi.GraphInterface {
>>>>>>> 04a4bbb6
	return &Graph{
		ar:    ma,
		ts:    ma.ts,
		graph: graph,
	}
}

/*
// Query creates a QueryInterface for a particular Graph
func (mg *Graph) Query() gdbi.QueryInterface {
	return gdbi.NewPipeEngine(mg)
}
*/

// GetEdge loads an edge given an id. It returns nil if not found
func (mg *Graph) GetEdge(id string, loadProp bool) *aql.Edge {
<<<<<<< HEAD
=======
	//log.Printf("GetEdge: %s", id)
>>>>>>> 04a4bbb6
	d := map[string]interface{}{}
	q := mg.ar.getEdgeCollection(mg.graph).FindId(id)
	q.One(d)
	v := UnpackEdge(d)
	return v
}

//GetTimestamp gets the timestamp of last update
func (mg *Graph) GetTimestamp() string {
	return mg.ts.Get(mg.graph)
}

// GetVertex loads a vertex given an id. It returns a nil if not found
func (mg *Graph) GetVertex(key string, load bool) *aql.Vertex {
	//log.Printf("GetVertex: %s", key)
	d := map[string]interface{}{}
	vCol := mg.ar.getVertexCollection(mg.graph)
	q := vCol.Find(map[string]interface{}{"_id": key}).Limit(1)
	if !load {
		q = q.Select(map[string]interface{}{"_id": 1, "label": 1})
	}
	err := q.One(d)
	if err != nil {
		return nil
	}
	v := UnpackVertex(d)
	return v
}

// MaxRetries is the number of times driver will reconnect on connection failure
// TODO, move to per instance config, rather then global
var MaxRetries = 3

func isNetError(e error) bool {
	if e == io.EOF {
		return true
	}
	if b, ok := e.(*mgo.BulkError); ok {
		for _, c := range b.Cases() {
			if c.Err == io.EOF {
				return true
			}
			if strings.Contains(c.Err.Error(), "connection") {
				return true
			}
		}
	}
	return false
}

// AddVertex adds an edge to the graph, if it already exists
// in the graph, it is replaced
func (mg *Graph) AddVertex(vertexArray []*aql.Vertex) error {
	vCol := mg.ar.getVertexCollection(mg.graph)
	var err error
	for i := 0; i < MaxRetries; i++ {
		bulk := vCol.Bulk()
		for _, vertex := range vertexArray {
			bulk.Upsert(bson.M{"_id": vertex.Gid}, PackVertex(vertex))
		}
		_, err = bulk.Run()
		if err == nil || !isNetError(err) {
			mg.ts.Touch(mg.graph)
			return err
		}
		log.Printf("Refreshing Connection")
		mg.ar.refresh()
	}
	return err
}

// AddEdge adds an edge to the graph, if the id is not "" and in already exists
// in the graph, it is replaced
func (mg *Graph) AddEdge(edgeArray []*aql.Edge) error {
	eCol := mg.ar.getEdgeCollection(mg.graph)
	var err error
	for i := 0; i < MaxRetries; i++ {
		bulk := eCol.Bulk()
		for _, edge := range edgeArray {
			if edge.Gid != "" {
				bulk.Upsert(bson.M{"_id": edge.Gid}, PackEdge(edge))
			} else {
				edge.Gid = bson.NewObjectId().Hex()
				bulk.Insert(PackEdge(edge))
			}
		}
		_, err := bulk.Run()
		if err == nil || !isNetError(err) {
			mg.ts.Touch(mg.graph)
			return err
		}
		log.Printf("Refreshing Connection")
		mg.ar.refresh()
	}
	return err
}

// DelVertex deletes vertex with id `key`
func (mg *Graph) DelVertex(key string) error {
	mg.ts.Touch(mg.graph)
	vCol := mg.ar.getVertexCollection(mg.graph)
	return vCol.RemoveId(key)
}

// DelEdge deletes edge with id `key`
func (mg *Graph) DelEdge(key string) error {
	mg.ts.Touch(mg.graph)
	eCol := mg.ar.getEdgeCollection(mg.graph)
	return eCol.RemoveId(key)
}

// GetVertexList produces a channel of all edges in the graph
func (mg *Graph) GetVertexList(ctx context.Context, load bool) <-chan *aql.Vertex {
	vCol := mg.ar.getVertexCollection(mg.graph)
	o := make(chan *aql.Vertex, 100)
	go func() {
		defer close(o)
		iter := vCol.Find(nil).Iter()
		defer iter.Close()
		result := map[string]interface{}{}
		for iter.Next(&result) {
			select {
			case <-ctx.Done():
				return
			default:
			}
			v := UnpackVertex(result)
			o <- v
		}
	}()
	return o
}

// GetEdgeList produces a channel of all edges in the graph
func (mg *Graph) GetEdgeList(ctx context.Context, loadProp bool) <-chan *aql.Edge {
	o := make(chan *aql.Edge, 100)
	eCol := mg.ar.getEdgeCollection(mg.graph)
	go func() {
		defer close(o)
		iter := eCol.Find(nil).Iter()
		defer iter.Close()
		result := map[string]interface{}{}
		for iter.Next(&result) {
			select {
			case <-ctx.Done():
				return
			default:
			}
			if _, ok := result[fieldDst]; ok {
				e := UnpackEdge(result)
				o <- e
			} else if _, ok := result[fieldBundle]; ok {
				bundle := UnpackBundle(result)
				for k, v := range bundle.Bundle {
					e := &aql.Edge{Gid: bundle.Gid, Label: bundle.Label, From: bundle.From, To: k, Data: v}
					o <- e
				}
			}
		}
	}()
	return o
}

// BatchSize controls size of batched mongo queries
//TODO: move this into driver config parameter
var BatchSize = 100

// GetVertexChannel is passed a channel of vertex ids and it produces a channel
// of vertices
func (mg *Graph) GetVertexChannel(ids chan gdbi.ElementLookup, load bool) chan gdbi.ElementLookup {
	batches := make(chan []gdbi.ElementLookup, 100)
	go func() {
		defer close(batches)
		o := make([]gdbi.ElementLookup, 0, BatchSize)
		for id := range ids {
			o = append(o, id)
			if len(o) >= BatchSize {
				batches <- o
				o = make([]gdbi.ElementLookup, 0, BatchSize)
			}
		}
		batches <- o
	}()

	out := make(chan gdbi.ElementLookup, 100)
	go func() {
		defer close(out)
		vCol := mg.ar.getVertexCollection(mg.graph)
		for batch := range batches {
			//log.Printf("Getting Batch")
			idBatch := make([]string, len(batch))
			for i := range batch {
				idBatch[i] = batch[i].ID
			}
			query := bson.M{"_id": bson.M{"$in": idBatch}}
			//log.Printf("Query: %s", query)
			q := vCol.Find(query)
			if !load {
				q = q.Select(map[string]interface{}{"_id": 1, "label": 1})
			}
			iter := q.Iter()
			if iter.Err() != nil {
				log.Printf("batch err: %s", iter.Err())
			}
			defer iter.Close()
			chunk := map[string]*aql.Vertex{}
			result := map[string]interface{}{}
			for iter.Next(&result) {
				v := UnpackVertex(result)
				chunk[v.Gid] = v
			}
			//if iter.Err() != nil {
			//	log.Printf("batch err: %s", iter.Err())
			//}

			for _, id := range batch {
				if x, ok := chunk[id.ID]; ok {
					id.Vertex = x
					out <- id
				}
			}
		}
	}()
	return out
}

//GetOutChannel process requests of vertex ids and find the connected vertices on outgoing edges
func (mg *Graph) GetOutChannel(reqChan chan gdbi.ElementLookup, load bool, edgeLabels []string) chan gdbi.ElementLookup {
	batches := make(chan []gdbi.ElementLookup, 100)
	go func() {
		defer close(batches)
		o := make([]gdbi.ElementLookup, 0, BatchSize)
		for req := range reqChan {
			o = append(o, req)
			if len(o) >= BatchSize {
				batches <- o
				o = make([]gdbi.ElementLookup, 0, BatchSize)
			}
		}
		batches <- o
	}()

	o := make(chan gdbi.ElementLookup, 100)
	go func() {
		defer close(o)
		for batch := range batches {
			idBatch := make([]string, len(batch))
			batchMap := make(map[string][]gdbi.ElementLookup, len(batch))
			for i := range batch {
				idBatch[i] = batch[i].ID
				batchMap[batch[i].ID] = append(batchMap[batch[i].ID], batch[i])
			}
			query := []bson.M{{"$match": bson.M{"from": bson.M{"$in": idBatch}}}}
			if len(edgeLabels) > 0 {
				query = append(query, bson.M{"$match": bson.M{fieldLabel: bson.M{"$in": edgeLabels}}})
			}
			vertCol := fmt.Sprintf("%s_vertices", mg.graph)
			query = append(query, bson.M{"$lookup": bson.M{"from": vertCol, "localField": "to", "foreignField": "_id", "as": "dst"}})

			eCol := mg.ar.getEdgeCollection(mg.graph)
			iter := eCol.Pipe(query).Iter()
			defer iter.Close()
			result := map[string]interface{}{}
			for iter.Next(&result) {
				if val, ok := result[fieldBundle]; ok {
					vMap := val.(map[string]interface{})
					bkeys := make([]string, 0, len(vMap))
					for k := range vMap {
						bkeys = append(bkeys, k)
					}
					vCol := mg.ar.getVertexCollection(mg.graph)
					query := bson.M{"_id": bson.M{"$in": bkeys}}
					q := vCol.Find(query)
					vIter := q.Iter()
					r := batchMap[result["from"].(string)]
					vResult := map[string]interface{}{}
					for vIter.Next(&vResult) {
						v := UnpackVertex(vResult)
						for _, ri := range r {
							ri.Vertex = v
							o <- ri
						}
					}
					vIter.Close()
				} else if dst, ok := result["dst"].([]interface{}); ok {
					for _, d := range dst {
						v := UnpackVertex(d.(map[string]interface{}))
						r := batchMap[result["from"].(string)]
						for _, ri := range r {
							ri.Vertex = v
							o <- ri
						}
					}
				}

			}
		}
	}()
	return o
}

//GetInChannel process requests of vertex ids and find the connected vertices on incoming edges
func (mg *Graph) GetInChannel(reqChan chan gdbi.ElementLookup, load bool, edgeLabels []string) chan gdbi.ElementLookup {
	batches := make(chan []gdbi.ElementLookup, 100)
	go func() {
		defer close(batches)
		o := make([]gdbi.ElementLookup, 0, BatchSize)
		for req := range reqChan {
			o = append(o, req)
			if len(o) >= BatchSize {
				batches <- o
				o = make([]gdbi.ElementLookup, 0, BatchSize)
			}
		}
		batches <- o
	}()

	o := make(chan gdbi.ElementLookup, 100)
	go func() {
		defer close(o)
		for batch := range batches {
			idBatch := make([]string, len(batch))
			batchMap := make(map[string][]gdbi.ElementLookup, len(batch))
			for i := range batch {
				idBatch[i] = batch[i].ID
				batchMap[batch[i].ID] = append(batchMap[batch[i].ID], batch[i])
			}
			query := []bson.M{{"$match": bson.M{"to": bson.M{"$in": idBatch}}}}
			if len(edgeLabels) > 0 {
				query = append(query, bson.M{"$match": bson.M{fieldLabel: bson.M{"$in": edgeLabels}}})
			}
			vertCol := fmt.Sprintf("%s_vertices", mg.graph)
			query = append(query, bson.M{"$lookup": bson.M{"from": vertCol, "localField": "from", "foreignField": "_id", "as": "src"}})
			//log.Printf("Doing Query %s", query)
			eCol := mg.ar.getEdgeCollection(mg.graph)
			iter := eCol.Pipe(query).Iter()
			defer iter.Close()
			result := map[string]interface{}{}
			for iter.Next(&result) {
				src := result["src"].([]interface{})
				for _, d := range src {
					v := UnpackVertex(d.(map[string]interface{}))
					r := batchMap[result["to"].(string)]
					for _, ri := range r {
						ri.Vertex = v
						o <- ri
					}
				}
			}
			if err := iter.Err(); err != nil {
				log.Printf("Iteration Error %s", err)
			}
		}
	}()
	return o
}

//GetOutEdgeChannel process requests of vertex ids and find the connected outgoing edges
func (mg *Graph) GetOutEdgeChannel(reqChan chan gdbi.ElementLookup, load bool, edgeLabels []string) chan gdbi.ElementLookup {
	batches := make(chan []gdbi.ElementLookup, 100)
	go func() {
		defer close(batches)
		o := make([]gdbi.ElementLookup, 0, BatchSize)
		for req := range reqChan {
			o = append(o, req)
			if len(o) >= BatchSize {
				batches <- o
				o = make([]gdbi.ElementLookup, 0, BatchSize)
			}
		}
		batches <- o
	}()

	o := make(chan gdbi.ElementLookup, 100)
	go func() {
		defer close(o)
		for batch := range batches {
			idBatch := make([]string, len(batch))
			batchMap := make(map[string][]gdbi.ElementLookup, len(batch))
			for i := range batch {
				idBatch[i] = batch[i].ID
				batchMap[batch[i].ID] = append(batchMap[batch[i].ID], batch[i])
			}
			query := []bson.M{{"$match": bson.M{"from": bson.M{"$in": idBatch}}}}
			if len(edgeLabels) > 0 {
				query = append(query, bson.M{"$match": bson.M{fieldLabel: bson.M{"$in": edgeLabels}}})
			}
			eCol := mg.ar.getEdgeCollection(mg.graph)
			iter := eCol.Pipe(query).Iter()
			defer iter.Close()
			result := map[string]interface{}{}
			for iter.Next(&result) {
				if _, ok := result["bundle"]; ok {
					log.Printf("Bundle: %s", result)
					bundle := UnpackBundle(result)
					for k, v := range bundle.Bundle {
						e := aql.Edge{Gid: bundle.Gid, Label: bundle.Label, From: bundle.From, To: k, Data: v}
						r := batchMap[result["from"].(string)]
						for _, ri := range r {
							ri.Edge = &e
							o <- ri
						}
					}
				} else {
					e := UnpackEdge(result)
					r := batchMap[result["from"].(string)]
					for _, ri := range r {
						ri.Edge = e
						o <- ri
					}
				}
			}
		}
	}()
	return o
}

//GetInEdgeChannel process requests of vertex ids and find the connected incoming edges
func (mg *Graph) GetInEdgeChannel(reqChan chan gdbi.ElementLookup, load bool, edgeLabels []string) chan gdbi.ElementLookup {
	batches := make(chan []gdbi.ElementLookup, 100)
	go func() {
		defer close(batches)
		o := make([]gdbi.ElementLookup, 0, BatchSize)
		for req := range reqChan {
			o = append(o, req)
			if len(o) >= BatchSize {
				batches <- o
				o = make([]gdbi.ElementLookup, 0, BatchSize)
			}
		}
		batches <- o
	}()

	o := make(chan gdbi.ElementLookup, 100)
	go func() {
		defer close(o)
		for batch := range batches {
			idBatch := make([]string, len(batch))
			batchMap := make(map[string][]gdbi.ElementLookup, len(batch))
			for i := range batch {
				idBatch[i] = batch[i].ID
				batchMap[batch[i].ID] = append(batchMap[batch[i].ID], batch[i])
			}
			query := []bson.M{{"$match": bson.M{"to": bson.M{"$in": idBatch}}}}
			if len(edgeLabels) > 0 {
				query = append(query, bson.M{"$match": bson.M{fieldLabel: bson.M{"$in": edgeLabels}}})
			}
			eCol := mg.ar.getEdgeCollection(mg.graph)
			iter := eCol.Pipe(query).Iter()
			defer iter.Close()
			result := map[string]interface{}{}
			for iter.Next(&result) {
				e := UnpackEdge(result)
				r := batchMap[result["to"].(string)]
				for _, ri := range r {
					ri.Edge = e
					o <- ri
				}
			}
		}
	}()
	return o
}

// GetOutList given vertex/edge `key` find vertices on outgoing edges,
// if len(edgeLabels) > 0 the edge labels must match a string in the array
func (mg *Graph) GetOutList(ctx context.Context, key string, load bool, edgeLabels []string) <-chan *aql.Vertex {
	//BUG: This should respond to edge ids as well
	o := make(chan *aql.Vertex, 100)
	vertexChan := make(chan string, 100)
	go func() {
		defer close(vertexChan)
		eCol := mg.ar.getEdgeCollection(mg.graph)

		selection := map[string]interface{}{
			fieldSrc: key,
		}
		if len(edgeLabels) > 0 {
			selection[fieldLabel] = bson.M{"$in": edgeLabels}
		}
		iter := eCol.Find(selection).Iter()
		defer iter.Close()
		result := map[string]interface{}{}
		for iter.Next(&result) {
			select {
			case <-ctx.Done():
				return
			default:
			}
			if _, ok := result[fieldDst]; ok {
				vertexChan <- result[fieldDst].(string)
			} else if val, ok := result[fieldBundle]; ok {
				for k := range val.(map[string]interface{}) {
					vertexChan <- k
				}
			}
		}
	}()

	go func() {
		defer close(o)
		vCol := mg.ar.getVertexCollection(mg.graph)
		for dst := range vertexChan {
			q := vCol.FindId(dst)
			if !load {
				q = q.Select(map[string]interface{}{"_id": 1, "label": 1})
			}
			d := map[string]interface{}{}
			err := q.One(d)
			if err == nil {
				v := UnpackVertex(d)
				o <- v
			}
		}
	}()
	return o
}

// GetInList given vertex/edge `key` find vertices on incoming edges,
// if len(edgeLabels) > 0 the edge labels must match a string in the array
func (mg *Graph) GetInList(ctx context.Context, key string, load bool, edgeLabels []string) <-chan *aql.Vertex {
	//BUG: this should respond to both vertex and edge ids
	o := make(chan *aql.Vertex, 100)
	go func() {
		defer close(o)
		eCol := mg.ar.getEdgeCollection(mg.graph)
		vCol := mg.ar.getVertexCollection(mg.graph)
		selection := map[string]interface{}{
			fieldDst: key,
		}
		if len(edgeLabels) > 0 {
			selection[fieldLabel] = bson.M{"$in": edgeLabels}
		}
		iter := eCol.Find(selection).Iter()
		defer iter.Close()
		result := map[string]interface{}{}
		for iter.Next(&result) {
			select {
			case <-ctx.Done():
				return
			default:
			}
			q := vCol.FindId(result[fieldSrc])
			if !load {
				q = q.Select(map[string]interface{}{"_id": 1, "label": 1})
			}
			d := map[string]interface{}{}
			if err := q.One(d); err == nil {
				v := UnpackVertex(d)
				o <- v
			}
		}
	}()
	return o
}

// GetOutEdgeList given vertex `key` find all outgoing edges,
// if len(edgeLabels) > 0 the edge labels must match a string in the array
func (mg *Graph) GetOutEdgeList(ctx context.Context, key string, load bool, edgeLabels []string) <-chan *aql.Edge {
	o := make(chan *aql.Edge, 1000)
	go func() {
		defer close(o)
		eCol := mg.ar.getEdgeCollection(mg.graph)
		selection := map[string]interface{}{
			fieldSrc: key,
		}
		if len(edgeLabels) > 0 {
			selection[fieldLabel] = bson.M{"$in": edgeLabels}
		}
		iter := eCol.Find(selection).Iter()
		result := map[string]interface{}{}
		for iter.Next(&result) {
			if _, ok := result[fieldDst]; ok {
				e := UnpackEdge(result)
				o <- e
			} else if _, ok := result[fieldBundle]; ok {
				bundle := UnpackBundle(result)
				for k, v := range bundle.Bundle {
					e := &aql.Edge{Gid: bundle.Gid, Label: bundle.Label, From: bundle.From, To: k, Data: v}
					o <- e
				}
			}
		}
	}()
	return o
}

// GetOutBundleChannel given vertex `key` find all outgoing bundles,
// if len(edgeLabels) > 0 the edge labels must match a string in the array
// load is ignored
func (mg *Graph) GetOutBundleChannel(req chan gdbi.ElementLookup, load bool, edgeLabels []string) chan gdbi.ElementLookup {
	o := make(chan gdbi.ElementLookup, 1000)
	go func() {
		defer close(o)
		eCol := mg.ar.getEdgeCollection(mg.graph)
		for r := range req {
			selection := map[string]interface{}{
				fieldSrc: r.ID,
			}
			if len(edgeLabels) > 0 {
				selection[fieldLabel] = bson.M{"$in": edgeLabels}
			}
			iter := eCol.Find(selection).Iter()
			result := map[string]interface{}{}
			for iter.Next(&result) {
				if _, ok := result[fieldBundle]; ok {
					bundle := UnpackBundle(result)
					r.Bundle = bundle
					o <- r
				}
			}
		}
	}()
	return o
}

// GetInEdgeList given vertex `key` find all incoming edges,
// if len(edgeLabels) > 0 the edge labels must match a string in the array
func (mg *Graph) GetInEdgeList(ctx context.Context, key string, load bool, edgeLabels []string) <-chan *aql.Edge {
	//TODO: use the load variable to filter data field from scan if possible
	o := make(chan *aql.Edge, 100)
	go func() {
		defer close(o)
		eCol := mg.ar.getEdgeCollection(mg.graph)

		selection := map[string]interface{}{
			fieldDst: key,
		}
		if len(edgeLabels) > 0 {
			selection[fieldLabel] = bson.M{"$in": edgeLabels}
		}
		iter := eCol.Find(selection).Iter()
		result := map[string]interface{}{}
		for iter.Next(&result) {
			e := UnpackEdge(result)
			o <- e
		}
	}()
	return o
}

// AddBundle adds a bundle to the graph
func (mg *Graph) AddBundle(bundle *aql.Bundle) error {
	eCol := mg.ar.getEdgeCollection(mg.graph)
	if bundle.Gid != "" {
		_, err := eCol.UpsertId(bundle.Gid, PackBundle(bundle))
		return err
	}
	err := eCol.Insert(PackBundle(bundle))
	mg.ts.Touch(mg.graph)
	return err
}

// GetBundle loads bundle of edges, given an id
// loadProp is ignored
func (mg *Graph) GetBundle(id string, loadProp bool) *aql.Bundle {
	d := map[string]interface{}{}
	eCol := mg.ar.getEdgeCollection(mg.graph)
	q := eCol.FindId(id)
	q.One(d)
	v := UnpackBundle(d)
	return v
}

// DelBundle removes a bundle of edges given an id
func (mg *Graph) DelBundle(id string) error {
<<<<<<< HEAD
	return mg.edges.RemoveId(id)
=======
	eCol := mg.ar.getEdgeCollection(mg.graph)
	err := eCol.RemoveId(id)
	mg.ts.Touch(mg.graph)
	return err
}

// VertexLabelScan produces a channel of all edge ids where the edge label matches `label`
func (mg *Graph) VertexLabelScan(ctx context.Context, label string) chan string {
	out := make(chan string, 100)
	go func() {
		defer close(out)
		vCol := mg.ar.getVertexCollection(mg.graph)
		selection := map[string]interface{}{
			"label": label,
		}
		iter := vCol.Find(selection).Select(map[string]interface{}{"_id": 1}).Iter()
		defer iter.Close()
		result := map[string]interface{}{}
		for iter.Next(&result) {
			select {
			case <-ctx.Done():
				return
			default:
			}
			id := result["_id"]
			if idb, ok := id.(bson.ObjectId); ok {
				out <- idb.String()
			} else {
				out <- id.(string)
			}
		}
	}()
	return out
}

// EdgeLabelScan produces a channel of all edge ids where the edge label matches `label`
func (mg *Graph) EdgeLabelScan(ctx context.Context, label string) chan string {
	out := make(chan string, 100)
	go func() {
		defer close(out)
		eCol := mg.ar.getEdgeCollection(mg.graph)
		selection := map[string]interface{}{
			"label": label,
		}
		iter := eCol.Find(selection).Select(map[string]interface{}{"_id": 1}).Iter()
		defer iter.Close()
		result := map[string]interface{}{}
		for iter.Next(&result) {
			select {
			case <-ctx.Done():
				return
			default:
			}
			id := result["_id"]
			if idb, ok := id.(bson.ObjectId); ok {
				out <- idb.String()
			} else {
				out <- id.(string)
			}
		}
	}()
	return out
>>>>>>> 04a4bbb6
}<|MERGE_RESOLUTION|>--- conflicted
+++ resolved
@@ -145,11 +145,7 @@
 }
 
 // Graph obtains the gdbi.DBI for a particular graph
-<<<<<<< HEAD
-func (ma *Arachne) Graph(graph string) gdbi.GraphDB {
-=======
 func (ma *Mongo) Graph(graph string) gdbi.GraphInterface {
->>>>>>> 04a4bbb6
 	return &Graph{
 		ar:    ma,
 		ts:    ma.ts,
@@ -166,10 +162,6 @@
 
 // GetEdge loads an edge given an id. It returns nil if not found
 func (mg *Graph) GetEdge(id string, loadProp bool) *aql.Edge {
-<<<<<<< HEAD
-=======
-	//log.Printf("GetEdge: %s", id)
->>>>>>> 04a4bbb6
 	d := map[string]interface{}{}
 	q := mg.ar.getEdgeCollection(mg.graph).FindId(id)
 	q.One(d)
@@ -836,70 +828,8 @@
 
 // DelBundle removes a bundle of edges given an id
 func (mg *Graph) DelBundle(id string) error {
-<<<<<<< HEAD
-	return mg.edges.RemoveId(id)
-=======
 	eCol := mg.ar.getEdgeCollection(mg.graph)
 	err := eCol.RemoveId(id)
 	mg.ts.Touch(mg.graph)
 	return err
-}
-
-// VertexLabelScan produces a channel of all edge ids where the edge label matches `label`
-func (mg *Graph) VertexLabelScan(ctx context.Context, label string) chan string {
-	out := make(chan string, 100)
-	go func() {
-		defer close(out)
-		vCol := mg.ar.getVertexCollection(mg.graph)
-		selection := map[string]interface{}{
-			"label": label,
-		}
-		iter := vCol.Find(selection).Select(map[string]interface{}{"_id": 1}).Iter()
-		defer iter.Close()
-		result := map[string]interface{}{}
-		for iter.Next(&result) {
-			select {
-			case <-ctx.Done():
-				return
-			default:
-			}
-			id := result["_id"]
-			if idb, ok := id.(bson.ObjectId); ok {
-				out <- idb.String()
-			} else {
-				out <- id.(string)
-			}
-		}
-	}()
-	return out
-}
-
-// EdgeLabelScan produces a channel of all edge ids where the edge label matches `label`
-func (mg *Graph) EdgeLabelScan(ctx context.Context, label string) chan string {
-	out := make(chan string, 100)
-	go func() {
-		defer close(out)
-		eCol := mg.ar.getEdgeCollection(mg.graph)
-		selection := map[string]interface{}{
-			"label": label,
-		}
-		iter := eCol.Find(selection).Select(map[string]interface{}{"_id": 1}).Iter()
-		defer iter.Close()
-		result := map[string]interface{}{}
-		for iter.Next(&result) {
-			select {
-			case <-ctx.Done():
-				return
-			default:
-			}
-			id := result["_id"]
-			if idb, ok := id.(bson.ObjectId); ok {
-				out <- idb.String()
-			} else {
-				out <- id.(string)
-			}
-		}
-	}()
-	return out
->>>>>>> 04a4bbb6
 }