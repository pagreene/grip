package mongo

import (
	"context"
	"fmt"
	"github.com/bmeg/arachne/aql"
	"github.com/bmeg/arachne/gdbi"
	"github.com/bmeg/arachne/timestamp"
	"gopkg.in/mgo.v2"
	"gopkg.in/mgo.v2/bson"
	"io"
	"log"
)

// Mongo is the base driver that manages multiple graphs in mongo
type Mongo struct {
	url      string
	database string
	session  *mgo.Session
	ts       *timestamp.Timestamp
}

<<<<<<< HEAD
=======
// NewMongo creates a new mongo graph database interface
>>>>>>> 6d50107c
func NewMongo(url string, database string) gdbi.GraphDB {
	ts := timestamp.NewTimestamp()
	a := &Mongo{url: url, database: database, ts: &ts}
	for _, i := range a.GetGraphs() {
		a.ts.Touch(i)
	}
	return a
}

func (ma *Mongo) newSession() *mgo.Session {
	session, err := mgo.Dial(ma.url)
	if err != nil {
		log.Printf("%s", err)
	}
	b, _ := session.BuildInfo()
	if !b.VersionAtLeast(3, 2) {
		log.Printf("Requires mongo 3.2 or later")
		session.Close()
		return nil
	}
	return session
}

func (ma *Mongo) refresh() {
	if ma.session == nil {
		ma.session = ma.newSession()
	} else {
		ma.session.Refresh()
	}
}

func (ma *Mongo) getVertexCollection(graph string) *mgo.Collection {
	if ma.session == nil {
		ma.refresh()
	}
	return ma.session.DB(ma.database).C(fmt.Sprintf("%s_vertices", graph))
}

func (ma *Mongo) getEdgeCollection(graph string) *mgo.Collection {
	if ma.session == nil {
		ma.refresh()
	}
	return ma.session.DB(ma.database).C(fmt.Sprintf("%s_edges", graph))
}

// Graph is the tnterface to a single graph
type Graph struct {
	ar    *Mongo
	ts    *timestamp.Timestamp //BUG: This timestamp implementation doesn't work againt multiple mongo clients
	graph string
}

// AddGraph creates a new graph named `graph`
func (ma *Mongo) AddGraph(graph string) error {
	if ma.session == nil {
		ma.refresh()
	}

	graphs := ma.session.DB(ma.database).C(fmt.Sprintf("graphs"))

	graphs.Insert(map[string]string{"_id": graph})

	//v := ma.db.C(fmt.Sprintf("%s_vertices", graph))
	e := ma.getEdgeCollection(graph)
	e.EnsureIndex(mgo.Index{Key: []string{"$hashed:from"}})
	e.EnsureIndex(mgo.Index{Key: []string{"$hashed:to"}})
	e.EnsureIndex(mgo.Index{Key: []string{"$hashed:label"}})

	v := ma.getVertexCollection(graph)
	v.EnsureIndex(mgo.Index{Key: []string{"$hashed:label"}})

	ma.ts.Touch(graph)
	return nil
}

// Close the connection
func (ma *Mongo) Close() {
	ma.session.Close()
	ma.session = nil
}

// DeleteGraph deletes `graph`
func (ma *Mongo) DeleteGraph(graph string) error {
	if ma.session == nil {
		ma.refresh()
	}

	g := ma.session.DB(ma.database).C("graphs")
	v := ma.getVertexCollection(graph)
	e := ma.getEdgeCollection(graph)
	v.DropCollection()
	e.DropCollection()
	g.RemoveId(graph)
	ma.ts.Touch(graph)
	return nil
}

// GetGraphs lists the graphs managed by this driver
func (ma *Mongo) GetGraphs() []string {
	if ma.session == nil {
		ma.refresh()
	}

	out := make([]string, 0, 100)
	g := ma.session.DB(ma.database).C("graphs")

	iter := g.Find(nil).Iter()
	defer iter.Close()
	result := map[string]interface{}{}
	for iter.Next(&result) {
		out = append(out, result["_id"].(string))
	}
	return out
}

// Graph obtains the gdbi.DBI for a particular graph
func (ma *Mongo) Graph(graph string) gdbi.GraphInterface {
	return &Graph{
		ar:    ma,
		ts:    ma.ts,
		graph: graph,
	}
}

/*
// Query creates a QueryInterface for a particular Graph
func (mg *Graph) Query() gdbi.QueryInterface {
	return gdbi.NewPipeEngine(mg)
}
*/

// GetEdge loads an edge given an id. It returns nil if not found
func (mg *Graph) GetEdge(id string, loadProp bool) *aql.Edge {
	//log.Printf("GetEdge: %s", id)
	d := map[string]interface{}{}
	q := mg.ar.getEdgeCollection(mg.graph).FindId(id)
	q.One(d)
	v := UnpackEdge(d)
	return v
}

//GetTimestamp gets the timestamp of last update
func (mg *Graph) GetTimestamp() string {
	return mg.ts.Get(mg.graph)
}

// GetVertex loads a vertex given an id. It returns a nil if not found
func (mg *Graph) GetVertex(key string, load bool) *aql.Vertex {
	//log.Printf("GetVertex: %s", key)
	d := map[string]interface{}{}
	vCol := mg.ar.getVertexCollection(mg.graph)
	q := vCol.Find(map[string]interface{}{"_id": key}).Limit(1)
	if !load {
		q = q.Select(map[string]interface{}{"_id": 1, "label": 1})
	}
	err := q.One(d)
	if err != nil {
		return nil
	}
	v := UnpackVertex(d)
	return v
}

// MaxRetries is the number of times driver will reconnect on connection failure
// TODO, move to per instance config, rather then global
var MaxRetries = 3

func isNetError(e error) bool {
	if e == io.EOF {
		return true
	}
	if b, ok := e.(*mgo.BulkError); ok {
		for _, c := range b.Cases() {
			if c.Err == io.EOF {
				return true
			}
		}
	}
	return false
}

// AddVertex adds an edge to the graph, if it already exists
// in the graph, it is replaced
func (mg *Graph) AddVertex(vertexArray []*aql.Vertex) error {
	vCol := mg.ar.getVertexCollection(mg.graph)
	var err error
	for i := 0; i < MaxRetries; i++ {
		bulk := vCol.Bulk()
		for _, vertex := range vertexArray {
			bulk.Upsert(bson.M{"_id": vertex.Gid}, PackVertex(vertex))
		}
		_, err = bulk.Run()
		if err == nil || !isNetError(err) {
			mg.ts.Touch(mg.graph)
			return err
		}
		log.Printf("Refreshing Connection")
		mg.ar.refresh()
	}
	return err
}

// AddEdge adds an edge to the graph, if the id is not "" and in already exists
// in the graph, it is replaced
func (mg *Graph) AddEdge(edgeArray []*aql.Edge) error {
	eCol := mg.ar.getEdgeCollection(mg.graph)
	var err error
	for i := 0; i < MaxRetries; i++ {
		bulk := eCol.Bulk()
		for _, edge := range edgeArray {
			if edge.Gid != "" {
				bulk.Upsert(bson.M{"_id": edge.Gid}, PackEdge(edge))
			} else {
				edge.Gid = bson.NewObjectId().Hex()
				bulk.Insert(PackEdge(edge))
			}
		}
		_, err := bulk.Run()
		if err == nil || !isNetError(err) {
			mg.ts.Touch(mg.graph)
			return err
		}
		log.Printf("Refreshing Connection")
		mg.ar.refresh()
	}
	return err
}

// DelVertex deletes vertex with id `key`
func (mg *Graph) DelVertex(key string) error {
	mg.ts.Touch(mg.graph)
	vCol := mg.ar.getVertexCollection(mg.graph)
	return vCol.RemoveId(key)
}

// DelEdge deletes edge with id `key`
func (mg *Graph) DelEdge(key string) error {
	mg.ts.Touch(mg.graph)
	eCol := mg.ar.getEdgeCollection(mg.graph)
	return eCol.RemoveId(key)
}

// GetVertexList produces a channel of all edges in the graph
func (mg *Graph) GetVertexList(ctx context.Context, load bool) <-chan *aql.Vertex {
	vCol := mg.ar.getVertexCollection(mg.graph)
	o := make(chan *aql.Vertex, 100)
	go func() {
		defer close(o)
		iter := vCol.Find(nil).Iter()
		defer iter.Close()
		result := map[string]interface{}{}
		for iter.Next(&result) {
			select {
			case <-ctx.Done():
				return
			default:
			}
			v := UnpackVertex(result)
			o <- v
		}
	}()
	return o
}

// GetEdgeList produces a channel of all edges in the graph
func (mg *Graph) GetEdgeList(ctx context.Context, loadProp bool) <-chan *aql.Edge {
	o := make(chan *aql.Edge, 100)
	eCol := mg.ar.getEdgeCollection(mg.graph)
	go func() {
		defer close(o)
		iter := eCol.Find(nil).Iter()
		defer iter.Close()
		result := map[string]interface{}{}
		for iter.Next(&result) {
			select {
			case <-ctx.Done():
				return
			default:
			}
			if _, ok := result[fieldDst]; ok {
				e := UnpackEdge(result)
				o <- e
			} else if _, ok := result[fieldBundle]; ok {
				bundle := UnpackBundle(result)
				for k, v := range bundle.Bundle {
					e := &aql.Edge{Gid: bundle.Gid, Label: bundle.Label, From: bundle.From, To: k, Data: v}
					o <- e
				}
			}
		}
	}()
	return o
}

// BatchSize controls size of batched mongo queries
//TODO: move this into driver config parameter
var BatchSize = 100

// GetVertexChannel is passed a channel of vertex ids and it produces a channel
// of vertices
func (mg *Graph) GetVertexChannel(ids chan gdbi.ElementLookup, load bool) chan gdbi.ElementLookup {
	batches := make(chan []gdbi.ElementLookup, 100)
	go func() {
		defer close(batches)
		o := make([]gdbi.ElementLookup, 0, BatchSize)
		for id := range ids {
			o = append(o, id)
			if len(o) >= BatchSize {
				batches <- o
				o = make([]gdbi.ElementLookup, 0, BatchSize)
			}
		}
		batches <- o
	}()

	out := make(chan gdbi.ElementLookup, 100)
	go func() {
		defer close(out)
		vCol := mg.ar.getVertexCollection(mg.graph)
		for batch := range batches {
			//log.Printf("Getting Batch")
			idBatch := make([]string, len(batch))
			for i := range batch {
				idBatch[i] = batch[i].ID
			}
			query := bson.M{"_id": bson.M{"$in": idBatch}}
			//log.Printf("Query: %s", query)
			q := vCol.Find(query)
			if !load {
				q = q.Select(map[string]interface{}{"_id": 1, "label": 1})
			}
			iter := q.Iter()
			if iter.Err() != nil {
				log.Printf("batch err: %s", iter.Err())
			}
			defer iter.Close()
			chunk := map[string]*aql.Vertex{}
			result := map[string]interface{}{}
			for iter.Next(&result) {
				v := UnpackVertex(result)
				chunk[v.Gid] = v
			}
			//if iter.Err() != nil {
			//	log.Printf("batch err: %s", iter.Err())
			//}

			for _, id := range batch {
				if x, ok := chunk[id.ID]; ok {
					id.Vertex = x
					out <- id
				}
			}
		}
	}()
	return out
}

//GetOutChannel process requests of vertex ids and find the connected vertices on outgoing edges
func (mg *Graph) GetOutChannel(reqChan chan gdbi.ElementLookup, load bool, edgeLabels []string) chan gdbi.ElementLookup {
	batches := make(chan []gdbi.ElementLookup, 100)
	go func() {
		defer close(batches)
		o := make([]gdbi.ElementLookup, 0, BatchSize)
		for req := range reqChan {
			o = append(o, req)
			if len(o) >= BatchSize {
				batches <- o
				o = make([]gdbi.ElementLookup, 0, BatchSize)
			}
		}
		batches <- o
	}()

	o := make(chan gdbi.ElementLookup, 100)
	go func() {
		defer close(o)
		for batch := range batches {
			idBatch := make([]string, len(batch))
			batchMap := make(map[string][]gdbi.ElementLookup, len(batch))
			for i := range batch {
				idBatch[i] = batch[i].ID
				batchMap[batch[i].ID] = append(batchMap[batch[i].ID], batch[i])
			}
			query := []bson.M{{"$match": bson.M{"from": bson.M{"$in": idBatch}}}}
			if len(edgeLabels) > 0 {
				query = append(query, bson.M{"$match": bson.M{fieldLabel: bson.M{"$in": edgeLabels}}})
			}
			vertCol := fmt.Sprintf("%s_vertices", mg.graph)
			query = append(query, bson.M{"$lookup": bson.M{"from": vertCol, "localField": "to", "foreignField": "_id", "as": "dst"}})

			eCol := mg.ar.getEdgeCollection(mg.graph)
			iter := eCol.Pipe(query).Iter()
			defer iter.Close()
			result := map[string]interface{}{}
			for iter.Next(&result) {
				if val, ok := result[fieldBundle]; ok {
					vMap := val.(map[string]interface{})
					bkeys := make([]string, 0, len(vMap))
					for k := range vMap {
						bkeys = append(bkeys, k)
					}
					vCol := mg.ar.getVertexCollection(mg.graph)
					query := bson.M{"_id": bson.M{"$in": bkeys}}
					q := vCol.Find(query)
					vIter := q.Iter()
					r := batchMap[result["from"].(string)]
					vResult := map[string]interface{}{}
					for vIter.Next(&vResult) {
						v := UnpackVertex(vResult)
						for _, ri := range r {
							ri.Vertex = v
							o <- ri
						}
					}
					vIter.Close()
				} else if dst, ok := result["dst"].([]interface{}); ok {
					for _, d := range dst {
						v := UnpackVertex(d.(map[string]interface{}))
						r := batchMap[result["from"].(string)]
						for _, ri := range r {
							ri.Vertex = v
							o <- ri
						}
					}
				}

			}
		}
	}()
	return o
}

//GetInChannel process requests of vertex ids and find the connected vertices on incoming edges
func (mg *Graph) GetInChannel(reqChan chan gdbi.ElementLookup, load bool, edgeLabels []string) chan gdbi.ElementLookup {
	batches := make(chan []gdbi.ElementLookup, 100)
	go func() {
		defer close(batches)
		o := make([]gdbi.ElementLookup, 0, BatchSize)
		for req := range reqChan {
			o = append(o, req)
			if len(o) >= BatchSize {
				batches <- o
				o = make([]gdbi.ElementLookup, 0, BatchSize)
			}
		}
		batches <- o
	}()

	o := make(chan gdbi.ElementLookup, 100)
	go func() {
		defer close(o)
		for batch := range batches {
			idBatch := make([]string, len(batch))
			batchMap := make(map[string][]gdbi.ElementLookup, len(batch))
			for i := range batch {
				idBatch[i] = batch[i].ID
				batchMap[batch[i].ID] = append(batchMap[batch[i].ID], batch[i])
			}
			query := []bson.M{{"$match": bson.M{"to": bson.M{"$in": idBatch}}}}
			if len(edgeLabels) > 0 {
				query = append(query, bson.M{"$match": bson.M{fieldLabel: bson.M{"$in": edgeLabels}}})
			}
			vertCol := fmt.Sprintf("%s_vertices", mg.graph)
			query = append(query, bson.M{"$lookup": bson.M{"from": vertCol, "localField": "from", "foreignField": "_id", "as": "src"}})
			//log.Printf("Doing Query %s", query)
			eCol := mg.ar.getEdgeCollection(mg.graph)
			iter := eCol.Pipe(query).Iter()
			defer iter.Close()
			result := map[string]interface{}{}
			for iter.Next(&result) {
				src := result["src"].([]interface{})
				for _, d := range src {
					v := UnpackVertex(d.(map[string]interface{}))
					r := batchMap[result["to"].(string)]
					for _, ri := range r {
						ri.Vertex = v
						o <- ri
					}
				}
			}
			if err := iter.Err(); err != nil {
				log.Printf("Iteration Error %s", err)
			}
		}
	}()
	return o
}

//GetOutEdgeChannel process requests of vertex ids and find the connected outgoing edges
func (mg *Graph) GetOutEdgeChannel(reqChan chan gdbi.ElementLookup, load bool, edgeLabels []string) chan gdbi.ElementLookup {
	batches := make(chan []gdbi.ElementLookup, 100)
	go func() {
		defer close(batches)
		o := make([]gdbi.ElementLookup, 0, BatchSize)
		for req := range reqChan {
			o = append(o, req)
			if len(o) >= BatchSize {
				batches <- o
				o = make([]gdbi.ElementLookup, 0, BatchSize)
			}
		}
		batches <- o
	}()

	o := make(chan gdbi.ElementLookup, 100)
	go func() {
		defer close(o)
		for batch := range batches {
			idBatch := make([]string, len(batch))
			batchMap := make(map[string][]gdbi.ElementLookup, len(batch))
			for i := range batch {
				idBatch[i] = batch[i].ID
				batchMap[batch[i].ID] = append(batchMap[batch[i].ID], batch[i])
			}
			query := []bson.M{{"$match": bson.M{"from": bson.M{"$in": idBatch}}}}
			if len(edgeLabels) > 0 {
				query = append(query, bson.M{"$match": bson.M{fieldLabel: bson.M{"$in": edgeLabels}}})
			}
			eCol := mg.ar.getEdgeCollection(mg.graph)
			iter := eCol.Pipe(query).Iter()
			defer iter.Close()
			result := map[string]interface{}{}
			for iter.Next(&result) {
				if _, ok := result["bundle"]; ok {
					log.Printf("Bundle: %s", result)
					bundle := UnpackBundle(result)
					for k, v := range bundle.Bundle {
						e := aql.Edge{Gid: bundle.Gid, Label: bundle.Label, From: bundle.From, To: k, Data: v}
						r := batchMap[result["from"].(string)]
						for _, ri := range r {
							ri.Edge = &e
							o <- ri
						}
					}
				} else {
					e := UnpackEdge(result)
					r := batchMap[result["from"].(string)]
					for _, ri := range r {
						ri.Edge = e
						o <- ri
					}
				}
			}
		}
	}()
	return o
}

//GetInEdgeChannel process requests of vertex ids and find the connected incoming edges
func (mg *Graph) GetInEdgeChannel(reqChan chan gdbi.ElementLookup, load bool, edgeLabels []string) chan gdbi.ElementLookup {
	batches := make(chan []gdbi.ElementLookup, 100)
	go func() {
		defer close(batches)
		o := make([]gdbi.ElementLookup, 0, BatchSize)
		for req := range reqChan {
			o = append(o, req)
			if len(o) >= BatchSize {
				batches <- o
				o = make([]gdbi.ElementLookup, 0, BatchSize)
			}
		}
		batches <- o
	}()

	o := make(chan gdbi.ElementLookup, 100)
	go func() {
		defer close(o)
		for batch := range batches {
			idBatch := make([]string, len(batch))
			batchMap := make(map[string][]gdbi.ElementLookup, len(batch))
			for i := range batch {
				idBatch[i] = batch[i].ID
				batchMap[batch[i].ID] = append(batchMap[batch[i].ID], batch[i])
			}
			query := []bson.M{{"$match": bson.M{"to": bson.M{"$in": idBatch}}}}
			if len(edgeLabels) > 0 {
				query = append(query, bson.M{"$match": bson.M{fieldLabel: bson.M{"$in": edgeLabels}}})
			}
			eCol := mg.ar.getEdgeCollection(mg.graph)
			iter := eCol.Pipe(query).Iter()
			defer iter.Close()
			result := map[string]interface{}{}
			for iter.Next(&result) {
				e := UnpackEdge(result)
				r := batchMap[result["to"].(string)]
				for _, ri := range r {
					ri.Edge = e
					o <- ri
				}
			}
		}
	}()
	return o
}

// GetOutList given vertex/edge `key` find vertices on outgoing edges,
// if len(edgeLabels) > 0 the edge labels must match a string in the array
func (mg *Graph) GetOutList(ctx context.Context, key string, load bool, edgeLabels []string) <-chan *aql.Vertex {
	//BUG: This should respond to edge ids as well
	o := make(chan *aql.Vertex, 100)
	vertexChan := make(chan string, 100)
	go func() {
		defer close(vertexChan)
		eCol := mg.ar.getEdgeCollection(mg.graph)

		selection := map[string]interface{}{
			fieldSrc: key,
		}
		if len(edgeLabels) > 0 {
			selection[fieldLabel] = bson.M{"$in": edgeLabels}
		}
		iter := eCol.Find(selection).Iter()
		defer iter.Close()
		result := map[string]interface{}{}
		for iter.Next(&result) {
			select {
			case <-ctx.Done():
				return
			default:
			}
			if _, ok := result[fieldDst]; ok {
				vertexChan <- result[fieldDst].(string)
			} else if val, ok := result[fieldBundle]; ok {
				for k := range val.(map[string]interface{}) {
					vertexChan <- k
				}
			}
		}
	}()

	go func() {
		defer close(o)
		vCol := mg.ar.getVertexCollection(mg.graph)
		for dst := range vertexChan {
			q := vCol.FindId(dst)
			if !load {
				q = q.Select(map[string]interface{}{"_id": 1, "label": 1})
			}
			d := map[string]interface{}{}
			err := q.One(d)
			if err == nil {
				v := UnpackVertex(d)
				o <- v
			}
		}
	}()
	return o
}

// GetInList given vertex/edge `key` find vertices on incoming edges,
// if len(edgeLabels) > 0 the edge labels must match a string in the array
func (mg *Graph) GetInList(ctx context.Context, key string, load bool, edgeLabels []string) <-chan *aql.Vertex {
	//BUG: this should respond to both vertex and edge ids
	o := make(chan *aql.Vertex, 100)
	go func() {
		defer close(o)
		eCol := mg.ar.getEdgeCollection(mg.graph)
		vCol := mg.ar.getVertexCollection(mg.graph)
		selection := map[string]interface{}{
			fieldDst: key,
		}
		if len(edgeLabels) > 0 {
			selection[fieldLabel] = bson.M{"$in": edgeLabels}
		}
		iter := eCol.Find(selection).Iter()
		defer iter.Close()
		result := map[string]interface{}{}
		for iter.Next(&result) {
			select {
			case <-ctx.Done():
				return
			default:
			}
			q := vCol.FindId(result[fieldSrc])
			if !load {
				q = q.Select(map[string]interface{}{"_id": 1, "label": 1})
			}
			d := map[string]interface{}{}
			if err := q.One(d); err == nil {
				v := UnpackVertex(d)
				o <- v
			}
		}
	}()
	return o
}

// GetOutEdgeList given vertex `key` find all outgoing edges,
// if len(edgeLabels) > 0 the edge labels must match a string in the array
func (mg *Graph) GetOutEdgeList(ctx context.Context, key string, load bool, edgeLabels []string) <-chan *aql.Edge {
	o := make(chan *aql.Edge, 1000)
	go func() {
		defer close(o)
		eCol := mg.ar.getEdgeCollection(mg.graph)
		selection := map[string]interface{}{
			fieldSrc: key,
		}
		if len(edgeLabels) > 0 {
			selection[fieldLabel] = bson.M{"$in": edgeLabels}
		}
		iter := eCol.Find(selection).Iter()
		result := map[string]interface{}{}
		for iter.Next(&result) {
			if _, ok := result[fieldDst]; ok {
				e := UnpackEdge(result)
				o <- e
			} else if _, ok := result[fieldBundle]; ok {
				bundle := UnpackBundle(result)
				for k, v := range bundle.Bundle {
					e := &aql.Edge{Gid: bundle.Gid, Label: bundle.Label, From: bundle.From, To: k, Data: v}
					o <- e
				}
			}
		}
	}()
	return o
}

// GetOutBundleChannel given vertex `key` find all outgoing bundles,
// if len(edgeLabels) > 0 the edge labels must match a string in the array
// load is ignored
func (mg *Graph) GetOutBundleChannel(req chan gdbi.ElementLookup, load bool, edgeLabels []string) chan gdbi.ElementLookup {
	o := make(chan gdbi.ElementLookup, 1000)
	go func() {
		defer close(o)
		eCol := mg.ar.getEdgeCollection(mg.graph)
		for r := range req {
			selection := map[string]interface{}{
				fieldSrc: r.ID,
			}
			if len(edgeLabels) > 0 {
				selection[fieldLabel] = bson.M{"$in": edgeLabels}
			}
			iter := eCol.Find(selection).Iter()
			result := map[string]interface{}{}
			for iter.Next(&result) {
				if _, ok := result[fieldBundle]; ok {
					bundle := UnpackBundle(result)
					r.Bundle = bundle
					o <- r
				}
			}
		}
	}()
	return o
}

// GetInEdgeList given vertex `key` find all incoming edges,
// if len(edgeLabels) > 0 the edge labels must match a string in the array
func (mg *Graph) GetInEdgeList(ctx context.Context, key string, load bool, edgeLabels []string) <-chan *aql.Edge {
	//TODO: use the load variable to filter data field from scan if possible
	o := make(chan *aql.Edge, 100)
	go func() {
		defer close(o)
		eCol := mg.ar.getEdgeCollection(mg.graph)

		selection := map[string]interface{}{
			fieldDst: key,
		}
		if len(edgeLabels) > 0 {
			selection[fieldLabel] = bson.M{"$in": edgeLabels}
		}
		iter := eCol.Find(selection).Iter()
		result := map[string]interface{}{}
		for iter.Next(&result) {
			e := UnpackEdge(result)
			o <- e
		}
	}()
	return o
}

// AddBundle adds a bundle to the graph
func (mg *Graph) AddBundle(bundle *aql.Bundle) error {
	eCol := mg.ar.getEdgeCollection(mg.graph)
	if bundle.Gid != "" {
		_, err := eCol.UpsertId(bundle.Gid, PackBundle(bundle))
		return err
	}
	err := eCol.Insert(PackBundle(bundle))
	mg.ts.Touch(mg.graph)
	return err
}

// GetBundle loads bundle of edges, given an id
// loadProp is ignored
func (mg *Graph) GetBundle(id string, loadProp bool) *aql.Bundle {
	d := map[string]interface{}{}
	eCol := mg.ar.getEdgeCollection(mg.graph)
	q := eCol.FindId(id)
	q.One(d)
	v := UnpackBundle(d)
	return v
}

// DelBundle removes a bundle of edges given an id
func (mg *Graph) DelBundle(id string) error {
	eCol := mg.ar.getEdgeCollection(mg.graph)
	err := eCol.RemoveId(id)
	mg.ts.Touch(mg.graph)
	return err
}

// VertexLabelScan produces a channel of all edge ids where the edge label matches `label`
func (mg *Graph) VertexLabelScan(ctx context.Context, label string) chan string {
	out := make(chan string, 100)
	go func() {
		defer close(out)
		vCol := mg.ar.getVertexCollection(mg.graph)
		selection := map[string]interface{}{
			"label": label,
		}
		iter := vCol.Find(selection).Select(map[string]interface{}{"_id": 1}).Iter()
		defer iter.Close()
		result := map[string]interface{}{}
		for iter.Next(&result) {
			select {
			case <-ctx.Done():
				return
			default:
			}
			id := result["_id"]
			if idb, ok := id.(bson.ObjectId); ok {
				out <- idb.String()
			} else {
				out <- id.(string)
			}
		}
	}()
	return out
}

// EdgeLabelScan produces a channel of all edge ids where the edge label matches `label`
func (mg *Graph) EdgeLabelScan(ctx context.Context, label string) chan string {
	out := make(chan string, 100)
	go func() {
		defer close(out)
		eCol := mg.ar.getEdgeCollection(mg.graph)
		selection := map[string]interface{}{
			"label": label,
		}
		iter := eCol.Find(selection).Select(map[string]interface{}{"_id": 1}).Iter()
		defer iter.Close()
		result := map[string]interface{}{}
		for iter.Next(&result) {
			select {
			case <-ctx.Done():
				return
			default:
			}
			id := result["_id"]
			if idb, ok := id.(bson.ObjectId); ok {
				out <- idb.String()
			} else {
				out <- id.(string)
			}
		}
	}()
	return out
}<|MERGE_RESOLUTION|>--- conflicted
+++ resolved
@@ -20,10 +20,7 @@
 	ts       *timestamp.Timestamp
 }
 
-<<<<<<< HEAD
-=======
 // NewMongo creates a new mongo graph database interface
->>>>>>> 6d50107c
 func NewMongo(url string, database string) gdbi.GraphDB {
 	ts := timestamp.NewTimestamp()
 	a := &Mongo{url: url, database: database, ts: &ts}
