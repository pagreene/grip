--- conflicted
+++ resolved
@@ -6,16 +6,11 @@
 	"github.com/bmeg/arachne/aql"
 	"github.com/bmeg/arachne/gdbi"
 	"github.com/bmeg/arachne/timestamp"
-<<<<<<< HEAD
-=======
-	"io"
-	"strings"
-	//"github.com/bmeg/golib/timing"
->>>>>>> dd503de6
 	"gopkg.in/mgo.v2"
 	"gopkg.in/mgo.v2/bson"
 	"io"
 	"log"
+	"strings"
 )
 
 // Mongo is the base driver that manages multiple graphs in mongo
