ifndef GOPATH
$(error GOPATH is not set)
endif

VERSION = 0.1.0
TESTS=$(shell go list ./... | grep -v /vendor/)
CONFIGDIR=$(shell pwd)/tests

export SHELL=/bin/bash
PATH := ${PATH}:${GOPATH}/bin
export PATH

# Build the code
install: depends
	@go install github.com/bmeg/arachne

# Update submodules and build code
depends:
	@git submodule update --init --recursive
	@go get -d github.com/bmeg/arachne

proto:
	cd aql && protoc \
	-I ./ -I ../googleapis \
	--go_out=\
	Mgoogle/protobuf/struct.proto=github.com/golang/protobuf/ptypes/struct,\
	plugins=grpc:./ \
	--grpc-gateway_out=logtostderr=true:. \
	aql.proto

<<<<<<< HEAD
kvproto:
	cd kvgraph && protoc \
	-I ./ --go_out=. \
	index.proto
=======
proto-depends:
	go install github.com/grpc-ecosystem/grpc-gateway/protoc-gen-grpc-gateway
	go install github.com/golang/protobuf/protoc-gen-go
>>>>>>> 4eb19fea

# Automatially update code formatting
tidy:
	@for f in $$(find . -name "*.go" -print | egrep -v "\.pb\.go|\.gw\.go|underscore\.go"); do \
		gofmt -w -s $$f ;\
	done;

# Run code style and other checks
lint:
	@go get github.com/alecthomas/gometalinter
	@gometalinter --install > /dev/null
	@gometalinter --disable-all --enable=vet --enable=golint --enable=gofmt --enable=misspell \
		--vendor \
		-e '.*bundle.go' -e ".*pb.go" -e ".*pb.gw.go"  -e "underscore.go" \
		./...

# Run all tests
test:
	@go test $(TESTS)

start-test-server:
	arachne server --rpc 18202 --port 18201 &

start-test-mongo-server:
	arachne server --rpc 18202 --port 18201 --mongo localhost &

test-conformance:
	python conformance/run_conformance.py http://localhost:18201

# Build binaries for all OS/Architectures
cross-compile: depends
	@echo '=== Cross compiling... ==='
	@for GOOS in darwin linux; do \
		for GOARCH in amd64; do \
			GOOS=$$GOOS GOARCH=$$GOARCH go build -a \
				-ldflags '$(VERSION_LDFLAGS)' \
				-o build/bin/arachne-$$GOOS-$$GOARCH .; \
		done; \
	done

clean-release:
	rm -rf ./build/release

# Upload a release to GitHub
upload-release: clean-release cross-compile
	#
	# NOTE! Making a release requires manual steps.
	# See: website/content/docs/development.md
	@go get github.com/aktau/github-release
	@if [ $$(git rev-parse --abbrev-ref HEAD) != 'master' ]; then \
		echo 'This command should only be run from the master branch'; \
		exit 1; \
	fi
	@if [ -z "$$GITHUB_TOKEN" ]; then \
		echo 'GITHUB_TOKEN is required but not set. Generate one in your GitHub settings at https://github.com/settings/tokens and set it to an environment variable with `export GITHUB_TOKEN=123456...`'; \
		exit 1; \
	fi
	-github-release release \
		-u bmeg \
		-r arachne \
		--tag $(VERSION) \
		--name $(VERSION)
	for f in $$(ls -1 build/bin); do \
		mkdir -p build/release/$$f-$(VERSION); \
		cp build/bin/$$f build/release/$$f-$(VERSION)/arachne; \
		tar -C build/release/$$f-$(VERSION) -czf build/release/$$f-$(VERSION).tar.gz .; \
		github-release upload \
		-u bmeg \
		-r arachne \
		--name $$f-$(VERSION).tar.gz \
		--tag $(VERSION) \
		--replace \
		--file ./build/release/$$f-$(VERSION).tar.gz; \
	done

# Bundle example task messages into Go code.
bundle-examples:
	@go-bindata -pkg examples -o examples/bundle.go $(shell find examples/ -name '*.json')
	@go-bindata -pkg config -o config/bundle.go $(shell find config/ -name '*.txt' -o -name '*.yaml')
	@gofmt -w -s examples/bundle.go config/bundle.go

# Build docker image.
docker: cross-compile
	mkdir -p build/docker
	cp build/bin/arachne-linux-amd64 build/docker/arachne
	cp docker/* build/docker/
	cd build/docker/ && docker build -t arachne .

# Remove build/development files.
clean:
	@rm -rf ./bin ./pkg ./test_tmp ./build ./buildtools<|MERGE_RESOLUTION|>--- conflicted
+++ resolved
@@ -28,16 +28,14 @@
 	--grpc-gateway_out=logtostderr=true:. \
 	aql.proto
 
-<<<<<<< HEAD
 kvproto:
-	cd kvgraph && protoc \
+	cd kvindex && protoc \
 	-I ./ --go_out=. \
 	index.proto
-=======
+
 proto-depends:
 	go install github.com/grpc-ecosystem/grpc-gateway/protoc-gen-grpc-gateway
 	go install github.com/golang/protobuf/protoc-gen-go
->>>>>>> 4eb19fea
 
 # Automatially update code formatting
 tidy:
