package graphserver

import (
	"fmt"
	"github.com/bmeg/arachne/aql"
	_ "github.com/bmeg/arachne/badgerdb" // import so badger will register itself
	_ "github.com/bmeg/arachne/boltdb"   // import so bolt will register itself
	"github.com/bmeg/arachne/engine"
	"github.com/bmeg/arachne/gdbi"
	"github.com/bmeg/arachne/kvgraph"
	"github.com/bmeg/arachne/mongo"
	_ "github.com/bmeg/arachne/rocksdb" // import so rocks will register itself
	"golang.org/x/net/context"
	"google.golang.org/grpc"
	"io"
	"log"
	"net"
)

// ArachneServer is a GRPC based arachne server
type ArachneServer struct {
	db gdbi.GraphDB
}

// NewArachneMongoServer initializes a GRPC server that uses the mongo driver
// to connect to the graph store
func NewArachneMongoServer(url string, database string) *ArachneServer {
	db := mongo.NewMongo(url, database)
	return &ArachneServer{db: db}
}

// NewArachneBadgerServer initializes a GRPC server that uses the badger driver
// to run the graph store
func NewArachneBadgerServer(baseDir string) *ArachneServer {
	a, err := kvgraph.NewKVArachne("badger", baseDir)
	if err != nil {
		log.Printf("Error Starting Badger")
		return nil
	}
	return &ArachneServer{
		db: a,
	}
}

// NewArachneBoltServer initializes a GRPC server that uses the bolt driver
// to run the graph store
func NewArachneBoltServer(baseDir string) *ArachneServer {
	db, err := kvgraph.NewKVArachne("bolt", baseDir)
	if err != nil {
		return nil
	}
	return &ArachneServer{db: db}
}

// NewArachneRocksServer initializes a GRPC server that uses the rocks driver
// to run the graph store. This may fail if the rocks driver was not compiled
// (using the --tags rocks flag)
func NewArachneRocksServer(baseDir string) *ArachneServer {
	db, err := kvgraph.NewKVArachne("rocks", baseDir)
	if err != nil {
		return nil
	}
	return &ArachneServer{db: db}
}

// Start starts an asynchronous GRPC server
func (server *ArachneServer) Start(hostPort string) {
	lis, err := net.Listen("tcp", ":"+hostPort)
	if err != nil {
		panic("Cannot open port")
	}
	grpcServer := grpc.NewServer()
	aql.RegisterQueryServer(grpcServer, server)
	aql.RegisterEditServer(grpcServer, server) //TODO config for read only
	log.Println("TCP+RPC server listening on " + hostPort)
	go grpcServer.Serve(lis)
}

// CloseDB tells the driver to close connection or file
func (server *ArachneServer) CloseDB() {
	server.db.Close()
}

// Traversal parses a traversal request and streams the results back
func (server *ArachneServer) Traversal(query *aql.GraphQuery, queryServer aql.Query_TraversalServer) error {

	pipeline, err := engine.Compile(query.Query, server.db.Graph(query.Graph))
	if err != nil {
		return err
	}
	//log.Printf("Running: %s", pipeline)
	res := pipeline.Run()
	for row := range res {
		queryServer.Send(row)
	}

	return nil
}

// GetGraphs returns a list of graphs managed by the driver
func (server *ArachneServer) GetGraphs(empty *aql.Empty, queryServer aql.Query_GetGraphsServer) error {
	log.Printf("Graph List")
	for _, name := range server.db.GetGraphs() {
		queryServer.Send(&aql.ElementID{Graph: name})
	}
	return nil
}

// GetVertex returns a vertex given a aql.Element
func (server *ArachneServer) GetVertex(ctx context.Context, elem *aql.ElementID) (*aql.Vertex, error) {
	o := server.db.Graph(elem.Graph).GetVertex(elem.Id, true)
	return o, nil
}

// GetEdge returns an edge given a aql.Element
func (server *ArachneServer) GetEdge(ctx context.Context, elem *aql.ElementID) (*aql.Edge, error) {
	o := server.db.Graph(elem.Graph).GetEdge(elem.Id, true)
	return o, nil
}

// GetBundle returns a bundle given a aql.Element
func (server *ArachneServer) GetBundle(ctx context.Context, elem *aql.ElementID) (*aql.Bundle, error) {
	o := server.db.Graph(elem.Graph).GetBundle(elem.Id, true)
	return o, nil
}

// GetTimestamp returns the update timestamp of a graph
func (server *ArachneServer) GetTimestamp(ctx context.Context, elem *aql.ElementID) (*aql.Timestamp, error) {
	o := aql.Timestamp{
<<<<<<< HEAD
		server.db.Graph(elem.Graph).GetTimestamp(),
=======
		Timestamp: server.db.Graph(elem.Graph).GetTimestamp(),
>>>>>>> 6d50107c
	}
	return &o, nil
}

// DeleteGraph deletes a graph
func (server *ArachneServer) DeleteGraph(ctx context.Context, elem *aql.ElementID) (*aql.EditResult, error) {
	server.db.DeleteGraph(elem.Graph)
	return &aql.EditResult{Result: &aql.EditResult_Id{Id: elem.Graph}}, nil
}

// AddGraph creates a new graph on the server
func (server *ArachneServer) AddGraph(ctx context.Context, elem *aql.ElementID) (*aql.EditResult, error) {
	server.db.AddGraph(elem.Graph)
	return &aql.EditResult{Result: &aql.EditResult_Id{Id: elem.Graph}}, nil
}

// AddVertex adds a vertex to the graph
func (server *ArachneServer) AddVertex(ctx context.Context, elem *aql.GraphElement) (*aql.EditResult, error) {
	var id string
	server.db.Graph(elem.Graph).AddVertex([]*aql.Vertex{elem.Vertex})
	id = elem.Vertex.Gid
	return &aql.EditResult{Result: &aql.EditResult_Id{Id: id}}, nil
}

// AddEdge adds an edge to the graph
func (server *ArachneServer) AddEdge(ctx context.Context, elem *aql.GraphElement) (*aql.EditResult, error) {
	var id string
	server.db.Graph(elem.Graph).AddEdge([]*aql.Edge{elem.Edge})
	id = elem.Edge.Gid
	return &aql.EditResult{Result: &aql.EditResult_Id{Id: id}}, nil
}

// AddBundle adds a bundle of edges to the graph
func (server *ArachneServer) AddBundle(ctx context.Context, elem *aql.GraphElement) (*aql.EditResult, error) {
	var id string
	server.db.Graph(elem.Graph).AddBundle(elem.Bundle)
	id = elem.Bundle.Gid
	return &aql.EditResult{Result: &aql.EditResult_Id{Id: id}}, nil
}

// AddSubGraph adds a full subgraph to the graph in one post
func (server *ArachneServer) AddSubGraph(ctx context.Context, subgraph *aql.Graph) (*aql.EditResult, error) {
	if err := server.db.Graph(subgraph.Graph).AddVertex(subgraph.Vertices); err != nil {
		return nil, err
	}
	if err := server.db.Graph(subgraph.Graph).AddEdge(subgraph.Edges); err != nil {
		return nil, err
	}
	log.Printf("%d vertices and %d edges added to graph %s", len(subgraph.Vertices), len(subgraph.Edges), subgraph.Graph)
	id := subgraph.Graph
	return &aql.EditResult{Result: &aql.EditResult_Id{Id: id}}, nil
}

type graphElementArray struct {
	graph    string
	vertices []*aql.Vertex
	edges    []*aql.Edge
}

func newGraphElementArray(name string, vertexBufSize, edgeBufSize int) *graphElementArray {
	if vertexBufSize != 0 {
		return &graphElementArray{graph: name, vertices: make([]*aql.Vertex, 0, vertexBufSize)}
	}
	if edgeBufSize != 0 {
		return &graphElementArray{graph: name, edges: make([]*aql.Edge, 0, edgeBufSize)}
	}
	return nil
}

// StreamElements takes a stream of inputs and loads them into the graph
func (server *ArachneServer) StreamElements(stream aql.Edit_StreamElementsServer) error {
	vertexBatchSize := 500
	edgeBatchSize := 500

	vertCount := 0
	edgeCount := 0
	bundleCount := 0

	vertexBatchChan := make(chan *graphElementArray)
	edgeBatchChan := make(chan *graphElementArray)
	closeChan := make(chan bool)

	go func() {
		for vBatch := range vertexBatchChan {
			err := server.db.Graph(vBatch.graph).AddVertex(vBatch.vertices)
			if err != nil {
				log.Printf("Insert Error: %s", err)
			}
		}
		closeChan <- true
	}()
	go func() {
		for eBatch := range edgeBatchChan {
			err := server.db.Graph(eBatch.graph).AddEdge(eBatch.edges)
			if err != nil {
				log.Printf("Insert Error: %s", err)
			}
		}
		closeChan <- true
	}()

	vertexBatch := newGraphElementArray("", vertexBatchSize, 0)
	edgeBatch := newGraphElementArray("", 0, edgeBatchSize)
	var loopErr error
	for loopErr == nil {
		element, err := stream.Recv()
		if err == io.EOF {
			if vertCount != 0 {
				log.Printf("%d vertices streamed", vertCount)
			}
			if edgeCount != 0 {
				log.Printf("%d edges streamed", edgeCount)
			}
			if bundleCount != 0 {
				log.Printf("%d bundles streamed", bundleCount)
			}
			vertexBatchChan <- vertexBatch
			edgeBatchChan <- edgeBatch
			loopErr = err
		} else if err != nil {
			log.Printf("Streaming Error: %s", err)
			loopErr = err
		} else {
			if element.Vertex != nil {
				if vertexBatch.graph != element.Graph || len(vertexBatch.vertices) >= vertexBatchSize {
					vertexBatchChan <- vertexBatch
					vertexBatch = newGraphElementArray(element.Graph, vertexBatchSize, 0)
				}
				v := *element.Vertex
				vertexBatch.vertices = append(vertexBatch.vertices, &v)
				vertCount++
			} else if element.Edge != nil {
				if edgeBatch.graph != element.Graph || len(edgeBatch.edges) >= edgeBatchSize {
					edgeBatchChan <- edgeBatch
					edgeBatch = newGraphElementArray(element.Graph, 0, edgeBatchSize)
				}
				edgeBatch.edges = append(edgeBatch.edges, element.Edge)
				edgeCount++
			} else if element.Bundle != nil {
				server.AddBundle(context.Background(), element)
				bundleCount++
			}
		}
	}

	close(edgeBatchChan)
	close(vertexBatchChan)
	<-closeChan
	<-closeChan

	if loopErr != io.EOF {
		return loopErr
	}
	return stream.SendAndClose(&aql.EditResult{Result: &aql.EditResult_Id{}})
}

// DeleteVertex deletes a vertex from the server
func (server *ArachneServer) DeleteVertex(ctx context.Context, elem *aql.ElementID) (*aql.EditResult, error) {
	err := server.db.Graph(elem.Graph).DelVertex(elem.Id)
	if err != nil {
		return &aql.EditResult{Result: &aql.EditResult_Error{Error: fmt.Sprintf("%s", err)}}, nil
	}
	return &aql.EditResult{Result: &aql.EditResult_Id{Id: elem.Id}}, nil
}

// DeleteEdge deletes an edge from the graph server
func (server *ArachneServer) DeleteEdge(ctx context.Context, elem *aql.ElementID) (*aql.EditResult, error) {
	err := server.db.Graph(elem.Graph).DelEdge(elem.Id)
	if err != nil {
		return &aql.EditResult{Result: &aql.EditResult_Error{Error: fmt.Sprintf("%s", err)}}, nil
	}
	return &aql.EditResult{Result: &aql.EditResult_Id{Id: elem.Id}}, nil
}<|MERGE_RESOLUTION|>--- conflicted
+++ resolved
@@ -127,11 +127,7 @@
 // GetTimestamp returns the update timestamp of a graph
 func (server *ArachneServer) GetTimestamp(ctx context.Context, elem *aql.ElementID) (*aql.Timestamp, error) {
 	o := aql.Timestamp{
-<<<<<<< HEAD
-		server.db.Graph(elem.Graph).GetTimestamp(),
-=======
 		Timestamp: server.db.Graph(elem.Graph).GetTimestamp(),
->>>>>>> 6d50107c
 	}
 	return &o, nil
 }
