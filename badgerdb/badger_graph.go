package badgerdb

import (
	"bytes"
	"context"
	"fmt"
	"github.com/bmeg/arachne/aql"
	"github.com/bmeg/arachne/gdbi"
	"github.com/dgraph-io/badger"
	proto "github.com/golang/protobuf/proto"
	"log"
	"math/rand"
	"os"
)

var cGraphPrefix = []byte("g")
var cVertexPrefix = []byte("v")
var cEdgePrefix = []byte("e")
var cSrcEdgePrefix = []byte("s")
var cDestEdgePrefix = []byte("d")

var cEdgeSingle byte = 0x00
var cEdgeBundle byte = 0x01

// BadgerArachne implements the Arachne interface using badger
type BadgerArachne struct {
	kv *badger.DB
}

//BadgerGDB represents interface to a single graph controlled by the badger driver
type BadgerGDB struct {
	kv    *badger.DB
	graph string
}

func hasKey(kv *badger.DB, key []byte) bool {
	out := false
	kv.View(func(tx *badger.Txn) error {
		_, err := tx.Get(key)
		if err == nil {
			out = true
		}
		return nil
	})
	return out
}

func contains(a []string, v string) bool {
	for _, i := range a {
		if i == v {
			return true
		}
	}
	return false
}

func graphPrefix() []byte {
	return cGraphPrefix
}

func graphKey(graph string) []byte {
	return bytes.Join([][]byte{cGraphPrefix, []byte(graph)}, []byte{0})
}

func graphKeyParse(key []byte) string {
	tmp := bytes.Split(key, []byte{0})
	graph := string(tmp[1])
	return graph
}

func edgeKey(graph, id, src, dst string) []byte {
	return bytes.Join([][]byte{cEdgePrefix, []byte(graph), []byte(id), []byte(src), []byte(dst)}, []byte{0})
}

func edgeKeyPrefix(graph, id string) []byte {
	return bytes.Join([][]byte{cEdgePrefix, []byte(graph), []byte(id)}, []byte{0})
}

func edgeKeyParse(key []byte) (string, string, string, string) {
	tmp := bytes.Split(key, []byte{0})
	graph := tmp[1]
	eid := tmp[2]
	sid := tmp[3]
	did := tmp[4]
	return string(graph), string(eid), string(sid), string(did)
}

func vertexListPrefix(graph string) []byte {
	return bytes.Join([][]byte{cVertexPrefix, []byte(graph)}, []byte{0})
}

func edgeListPrefix(graph string) []byte {
	return bytes.Join([][]byte{cEdgePrefix, []byte(graph)}, []byte{0})
}

func srcEdgeKey(graph, src, dst, eid, label string) []byte {
	return bytes.Join([][]byte{cSrcEdgePrefix, []byte(graph), []byte(src), []byte(dst), []byte(eid), []byte(label)}, []byte{0})
}

func dstEdgeKey(graph, src, dst, eid, label string) []byte {
	return bytes.Join([][]byte{cDestEdgePrefix, []byte(graph), []byte(dst), []byte(src), []byte(eid), []byte(label)}, []byte{0})
}

func srcEdgeKeyPrefix(graph, src, dst, eid string) []byte {
	return bytes.Join([][]byte{cSrcEdgePrefix, []byte(graph), []byte(src), []byte(dst), []byte(eid)}, []byte{0})
}

func dstEdgeKeyPrefix(graph, src, dst, eid string) []byte {
	return bytes.Join([][]byte{cDestEdgePrefix, []byte(graph), []byte(dst), []byte(src), []byte(eid)}, []byte{0})
}

func srcEdgeKeyParse(key []byte) (string, string, string, string, string) {
	tmp := bytes.Split(key, []byte{0})
	graph := tmp[1]
	src := tmp[2]
	dst := tmp[3]
	eid := tmp[4]
	label := tmp[5]
	return string(graph), string(src), string(dst), string(eid), string(label)
}

func dstEdgeKeyParse(key []byte) (string, string, string, string, string) {
	tmp := bytes.Split(key, []byte{0})
	graph := tmp[1]
	dst := tmp[2]
	src := tmp[3]
	eid := tmp[4]
	label := tmp[5]
	return string(graph), string(src), string(dst), string(eid), string(label)
}

func srcEdgeListPrefix(graph string) []byte {
	return bytes.Join([][]byte{cSrcEdgePrefix, []byte(graph)}, []byte{0})
}

func dstEdgeListPrefix(graph string) []byte {
	return bytes.Join([][]byte{cDestEdgePrefix, []byte(graph)}, []byte{0})
}

func srcEdgePrefix(graph, id string) []byte {
	return bytes.Join([][]byte{cSrcEdgePrefix, []byte(graph), []byte(id)}, []byte{0})
}

func dstEdgePrefix(graph, id string) []byte {
	return bytes.Join([][]byte{cDestEdgePrefix, []byte(graph), []byte(id)}, []byte{0})
}

func vertexKey(graph, id string) []byte {
	return bytes.Join([][]byte{cVertexPrefix, []byte(graph), []byte(id)}, []byte{0})
}

func vertexKeyParse(key []byte) (string, string) {
	tmp := bytes.Split(key, []byte{0})
	graph := tmp[1]
	vid := tmp[2]
	return string(graph), string(vid)
}

// NewBadgerArachne creates a new gdbi.ArachneInterface driver using the badger
// driver at `path`
func NewBadgerArachne(path string) gdbi.ArachneInterface {
	_, err := os.Stat(path)
	if os.IsNotExist(err) {
		os.Mkdir(path, 0700)
	}

	opts := badger.Options{}
	opts = badger.DefaultOptions
	opts.Dir = path
	opts.ValueDir = path
	kv, err := badger.Open(opts)
	if err != nil {
		log.Printf("Error: %s", err)
	}
	log.Printf("Starting BadgerDB")
	return &BadgerArachne{kv: kv}
}

// AddGraph creates a new graph named `graph`
func (ba *BadgerArachne) AddGraph(graph string) error {
	ba.kv.Update(func(tx *badger.Txn) error {
		tx.Set(graphKey(graph), []byte{})
		return nil
	})
	return nil
}

func bytesCopy(in []byte) []byte {
	out := make([]byte, len(in))
	copy(out, in)
	return out
}

func (ba *BadgerArachne) prefixDelete(prefix []byte) {
	deleteBlockSize := 10000

	for found := true; found; {
		found = false
		wb := make([][]byte, 0, deleteBlockSize)
		opts := badger.DefaultIteratorOptions
		opts.PrefetchValues = false
		ba.kv.Update(func(tx *badger.Txn) error {
			it := tx.NewIterator(opts)
			for it.Seek(prefix); it.Valid() && bytes.HasPrefix(it.Item().Key(), prefix) && len(wb) < deleteBlockSize-1; it.Next() {
				wb = append(wb, bytesCopy(it.Item().Key()))
			}
			it.Close()
			for _, i := range wb {
				tx.Delete(i)
				found = true
			}
			return nil
		})
	}
}

// DeleteGraph deletes `graph`
func (ba *BadgerArachne) DeleteGraph(graph string) error {
	eprefix := edgeListPrefix(graph)
	ba.prefixDelete(eprefix)

	vprefix := vertexListPrefix(graph)
	ba.prefixDelete(vprefix)

	sprefix := srcEdgeListPrefix(graph)
	ba.prefixDelete(sprefix)

	dprefix := dstEdgeListPrefix(graph)
	ba.prefixDelete(dprefix)

	graphKey := graphKey(graph)
	ba.kv.Update(func(tx *badger.Txn) error {
		tx.Delete(graphKey)
		return nil
	})

	return nil
}

// Graph obtains the gdbi.DBI for a particular graph
func (ba *BadgerArachne) Graph(graph string) gdbi.DBI {
	return &BadgerGDB{kv: ba.kv, graph: graph}
}

// Query creates a QueryInterface for Graph graph
func (ba *BadgerArachne) Query(graph string) gdbi.QueryInterface {
	return ba.Graph(graph).Query()
}

// Close the connection
func (ba *BadgerArachne) Close() {
	ba.kv.Close()
}

// GetGraphs lists the graphs managed by this driver
func (ba *BadgerArachne) GetGraphs() []string {
	out := make([]string, 0, 100)
	gPrefix := graphPrefix()
	ba.kv.View(func(tx *badger.Txn) error {
		it := tx.NewIterator(badger.DefaultIteratorOptions)
		defer it.Close()
		for it.Seek(gPrefix); it.Valid() && bytes.HasPrefix(it.Item().Key(), gPrefix); it.Next() {
			out = append(out, graphKeyParse(it.Item().Key()))
		}
		return nil
	})
	return out
}

// Query creates a QueryInterface for a particular Graph
func (bgdb *BadgerGDB) Query() gdbi.QueryInterface {
	return gdbi.NewPipeEngine(bgdb)
}

// SetVertex adds an edge to the graph, if it already exists
// in the graph, it is replaced
func (bgdb *BadgerGDB) SetVertex(vertex aql.Vertex) error {
	d, _ := proto.Marshal(&vertex)
	k := vertexKey(bgdb.graph, vertex.Gid)
	err := bgdb.kv.Update(func(tx *badger.Txn) error {
		return tx.Set(k, d)
	})
	return err
}

// SetEdge adds an edge to the graph, if the id is not "" and in already exists
// in the graph, it is replaced
func (bgdb *BadgerGDB) SetEdge(edge aql.Edge) error {
	if edge.Gid == "" {
		eid := fmt.Sprintf("%d", rand.Uint64())
		for ; hasKey(bgdb.kv, edgeKeyPrefix(bgdb.graph, eid)); eid = fmt.Sprintf("%d", rand.Uint64()) {
		}
		edge.Gid = eid
	}
	eid := edge.Gid
	data, _ := proto.Marshal(&edge)

	src := edge.From
	dst := edge.To
	ekey := edgeKey(bgdb.graph, eid, src, dst)
	skey := srcEdgeKey(bgdb.graph, src, dst, eid, edge.Label)
	dkey := dstEdgeKey(bgdb.graph, src, dst, eid, edge.Label)

	return bgdb.kv.Update(func(tx *badger.Txn) error {
		err := tx.SetWithMeta(ekey, data, cEdgeSingle)
		if err != nil {
			return err
		}
		err = tx.SetWithMeta(skey, []byte{}, cEdgeSingle)
		if err != nil {
			return err
		}
		err = tx.SetWithMeta(dkey, []byte{}, cEdgeSingle)
		if err != nil {
			return err
		}
		return nil
	})
}

// SetBundle adds a bundle to the graph
func (bgdb *BadgerGDB) SetBundle(bundle aql.Bundle) error {
	if bundle.Gid == "" {
		eid := fmt.Sprintf("%d", rand.Uint64())
		for ; hasKey(bgdb.kv, edgeKeyPrefix(bgdb.graph, eid)); eid = fmt.Sprintf("%d", rand.Uint64()) {
		}
		bundle.Gid = eid
	}
	eid := bundle.Gid
	data, _ := proto.Marshal(&bundle)

	src := bundle.From
	dst := ""
	ekey := edgeKey(bgdb.graph, eid, src, dst)
	skey := srcEdgeKey(bgdb.graph, src, dst, eid, bundle.Label)

	return bgdb.kv.Update(func(tx *badger.Txn) error {
		if err := tx.SetWithMeta(ekey, data, cEdgeBundle); err != nil {
			return err
		}
		if err := tx.SetWithMeta(skey, []byte{}, cEdgeBundle); err != nil {
			return err
		}
		return nil
	})
}

// DelEdge deletes edge with id `key`
func (bgdb *BadgerGDB) DelEdge(eid string) error {
	ekeyPrefix := edgeKeyPrefix(bgdb.graph, eid)
	var ekey []byte
	bgdb.kv.View(func(tx *badger.Txn) error {
		it := tx.NewIterator(badger.DefaultIteratorOptions)
		defer it.Close()
		for it.Seek(ekeyPrefix); it.Valid() && bytes.HasPrefix(it.Item().Key(), ekeyPrefix); it.Next() {
			ekey = it.Item().Key()
		}
		return nil
	})

	if ekey == nil {
		return fmt.Errorf("Edge Not Found")
	}

	_, _, sid, did := edgeKeyParse(ekey)

	skey := srcEdgeKeyPrefix(bgdb.graph, sid, did, eid)
	dkey := dstEdgeKeyPrefix(bgdb.graph, sid, did, eid)

	return bgdb.kv.Update(func(tx *badger.Txn) error {
		if err := tx.Delete(ekey); err != nil {
			return err
		}
		if err := tx.Delete(skey); err != nil {
			return err
		}
		if err := tx.Delete(dkey); err != nil {
			return err
		}
		return nil
	})
}

// DelBundle removes a bundle of edges given an id
func (bgdb *BadgerGDB) DelBundle(eid string) error {
	ekeyPrefix := edgeKeyPrefix(bgdb.graph, eid)
	var ekey []byte
	bgdb.kv.View(func(tx *badger.Txn) error {
		it := tx.NewIterator(badger.DefaultIteratorOptions)
		defer it.Close()
		for it.Seek(ekeyPrefix); it.Valid() && bytes.HasPrefix(it.Item().Key(), ekeyPrefix); it.Next() {
			ekey = it.Item().Key()
		}
		return nil
	})
	if ekey == nil {
		return fmt.Errorf("Edge Not Found")
	}

	_, _, sid, _ := edgeKeyParse(ekey)

	skey := srcEdgeKeyPrefix(bgdb.graph, sid, "", eid)

	return bgdb.kv.Update(func(tx *badger.Txn) error {
		if err := tx.Delete(ekey); err != nil {
			return err
		}
		if err := tx.Delete(skey); err != nil {
			return err
		}
		return nil
	})
}

// DelVertex deletes vertex with id `key`
func (bgdb *BadgerGDB) DelVertex(id string) error {
	vid := vertexKey(bgdb.graph, id)
	sKeyPrefix := srcEdgePrefix(bgdb.graph, id)
	dKeyPrefix := dstEdgePrefix(bgdb.graph, id)

	delKeys := make([][]byte, 0, 1000)

	bgdb.kv.View(func(tx *badger.Txn) error {
		it := tx.NewIterator(badger.DefaultIteratorOptions)
		defer it.Close()
		for it.Seek(sKeyPrefix); it.Valid() && bytes.HasPrefix(it.Item().Key(), sKeyPrefix); it.Next() {
			skey := it.Item().Key()
			// get edge ID from key
			_, sid, did, eid, _ := srcEdgeKeyParse(skey)
			ekey := edgeKey(bgdb.graph, eid, sid, did)
			delKeys = append(delKeys, skey, ekey)
		}
		for it.Seek(dKeyPrefix); it.Valid() && bytes.HasPrefix(it.Item().Key(), dKeyPrefix); it.Next() {
			dkey := it.Item().Key()
			// get edge ID from key
			_, sid, did, eid, _ := srcEdgeKeyParse(dkey)
			ekey := edgeKey(bgdb.graph, eid, sid, did)
			delKeys = append(delKeys, ekey)
		}
		return nil
	})

	return bgdb.kv.Update(func(tx *badger.Txn) error {
		if err := tx.Delete(vid); err != nil {
			return err
		}
		for _, k := range delKeys {
			if err := tx.Delete(k); err != nil {
				return err
			}
		}
		return nil
	})
}

// GetEdgeList produces a channel of all edges in the graph
func (bgdb *BadgerGDB) GetEdgeList(ctx context.Context, loadProp bool) chan aql.Edge {
	o := make(chan aql.Edge, 100)
	go func() {
		defer close(o)
		bgdb.kv.View(func(tx *badger.Txn) error {
			it := tx.NewIterator(badger.DefaultIteratorOptions)
			defer it.Close()
			ePrefix := edgeListPrefix(bgdb.graph)
			for it.Seek(ePrefix); it.Valid() && bytes.HasPrefix(it.Item().Key(), ePrefix); it.Next() {
				select {
				case <-ctx.Done():
					return nil
				default:
				}
				keyValue := it.Item().Key()
				_, eid, sid, did := edgeKeyParse(keyValue)
				if it.Item().UserMeta() == cEdgeSingle {
					if loadProp {
						edgeData, _ := it.Item().Value()
						e := aql.Edge{}
						proto.Unmarshal(edgeData, &e)
						o <- e
					} else {
						e := aql.Edge{Gid: string(eid), From: sid, To: did}
						o <- e
					}
				} else {
					bundle := aql.Bundle{}
					edgeData, _ := it.Item().Value()
					proto.Unmarshal(edgeData, &bundle)
					for k, v := range bundle.Bundle {
						e := aql.Edge{Gid: bundle.Gid, Label: bundle.Label, From: bundle.From, To: k, Data: v}
						o <- e
					}
				}
			}
			return nil
		})
	}()
	return o
}

// GetInEdgeList given vertex `key` find all incoming edges,
// if len(edgeLabels) > 0 the edge labels must match a string in the array
func (bgdb *BadgerGDB) GetInEdgeList(ctx context.Context, id string, loadProp bool, edgeLabels []string) chan aql.Edge {
	o := make(chan aql.Edge, 100)
	go func() {
		defer close(o)
		dKeyPrefix := dstEdgePrefix(bgdb.graph, id)
		bgdb.kv.View(func(tx *badger.Txn) error {
			opts := badger.DefaultIteratorOptions
			opts.PrefetchValues = false
			it := tx.NewIterator(opts)
			defer it.Close()
			for it.Seek(dKeyPrefix); it.Valid() && bytes.HasPrefix(it.Item().Key(), dKeyPrefix); it.Next() {
				select {
				case <-ctx.Done():
					return nil
				default:
				}
				keyValue := it.Item().Key()
				_, src, dst, eid, label := dstEdgeKeyParse(keyValue)
				e := aql.Edge{}
				if len(edgeLabels) == 0 || contains(edgeLabels, label) {
					if loadProp {
						ekey := edgeKey(bgdb.graph, eid, src, dst)
						dataValue, err := tx.Get(ekey)
						if err == nil {
							d, _ := dataValue.Value()
							proto.Unmarshal(d, &e)
						}
					} else {
						e.Gid = string(eid)
						e.From = string(src)
						e.Label = label
						e.To = dst
					}
					o <- e
				}
			}
			return nil
		})
	}()
	return o
}

// GetOutEdgeList given vertex `key` find all outgoing edges,
// if len(edgeLabels) > 0 the edge labels must match a string in the array
func (bgdb *BadgerGDB) GetOutEdgeList(ctx context.Context, id string, loadProp bool, edgeLabels []string) chan aql.Edge {
	o := make(chan aql.Edge, 100)
	go func() {
		defer close(o)
		//log.Printf("GetOutList")
		sKeyPrefix := srcEdgePrefix(bgdb.graph, id)
		bgdb.kv.View(func(tx *badger.Txn) error {
			opts := badger.DefaultIteratorOptions
			opts.PrefetchValues = false
			it := tx.NewIterator(opts)
			defer it.Close()
			for it.Seek(sKeyPrefix); it.Valid() && bytes.HasPrefix(it.Item().Key(), sKeyPrefix); it.Next() {
				select {
				case <-ctx.Done():
					return nil
				default:
				}
				keyValue := it.Item().Key()
				_, src, dst, eid, label := srcEdgeKeyParse(keyValue)
				if len(edgeLabels) == 0 || contains(edgeLabels, label) {
					if it.Item().UserMeta() == cEdgeSingle {
						e := aql.Edge{}
						if loadProp {
							ekey := edgeKey(bgdb.graph, eid, src, dst)
							dataValue, err := tx.Get(ekey)
							if err == nil {
								d, _ := dataValue.Value()
								proto.Unmarshal(d, &e)
							}
						} else {
							e.Gid = string(eid)
							e.From = string(src)
							e.To = dst
							e.Label = label
						}
						o <- e
					} else if it.Item().UserMeta() == cEdgeBundle {
						bundle := aql.Bundle{}
						ekey := edgeKey(bgdb.graph, eid, src, "")
						dataValue, err := tx.Get(ekey)
						if err == nil {
							d, _ := dataValue.Value()
							proto.Unmarshal(d, &bundle)
							for k, v := range bundle.Bundle {
								e := aql.Edge{Gid: bundle.Gid, Label: bundle.Label, From: bundle.From, To: k, Data: v}
								o <- e
							}
						}
					}
				}
			}
			return nil
		})

	}()
	return o
}

// GetOutBundleList given vertex `key` find all outgoing bundles,
// if len(edgeLabels) > 0 the edge labels must match a string in the array
// load is ignored
func (bgdb *BadgerGDB) GetOutBundleList(ctx context.Context, id string, load bool, edgeLabels []string) chan aql.Bundle {
	o := make(chan aql.Bundle, 100)
	go func() {
		defer close(o)
		bgdb.kv.View(func(tx *badger.Txn) error {
			sKeyPrefix := srcEdgePrefix(bgdb.graph, id)
			opts := badger.DefaultIteratorOptions
			opts.PrefetchValues = false
			it := tx.NewIterator(opts)
			defer it.Close()
			for it.Seek(sKeyPrefix); it.Valid() && bytes.HasPrefix(it.Item().Key(), sKeyPrefix); it.Next() {
				select {
				case <-ctx.Done():
					return nil
				default:
				}
				keyValue := it.Item().Key()
				_, src, _, eid, label := srcEdgeKeyParse(keyValue)
				if len(edgeLabels) == 0 || contains(edgeLabels, label) {
					if it.Item().UserMeta() == cEdgeBundle {
						bundle := aql.Bundle{}
						ekey := edgeKey(bgdb.graph, eid, src, "")
						dataValue, err := tx.Get(ekey)
						if err == nil {
							d, _ := dataValue.Value()
							proto.Unmarshal(d, &bundle)
							o <- bundle
						}
					}
				}
			}
			return nil
		})
	}()
	return o
}

// GetInList given vertex/edge `key` find vertices on incoming edges,
// if len(edgeLabels) > 0 the edge labels must match a string in the array
func (bgdb *BadgerGDB) GetInList(ctx context.Context, id string, loadProp bool, edgeLabels []string) chan aql.Vertex {
	o := make(chan aql.Vertex, 100)
	go func() {
		defer close(o)

		bgdb.kv.View(func(tx *badger.Txn) error {
			dKeyPrefix := dstEdgePrefix(bgdb.graph, id)
			opts := badger.DefaultIteratorOptions
			opts.PrefetchValues = false
			it := tx.NewIterator(opts)
			defer it.Close()
			for it.Seek(dKeyPrefix); it.Valid() && bytes.HasPrefix(it.Item().Key(), dKeyPrefix); it.Next() {
				select {
				case <-ctx.Done():
					return nil
				default:
				}
				keyValue := it.Item().Key()
				_, src, _, _, label := dstEdgeKeyParse(keyValue)
				if len(edgeLabels) == 0 || contains(edgeLabels, label) {
					vkey := vertexKey(bgdb.graph, src)
					dataValue, err := tx.Get(vkey)
					if err == nil {
						d, _ := dataValue.Value()
						v := aql.Vertex{}
						proto.Unmarshal(d, &v)
						o <- v
					}
				}
			}
			return nil
		})
	}()
	return o
}

// GetOutList given vertex/edge `key` find vertices on outgoing edges,
// if len(edgeLabels) > 0 the edge labels must match a string in the array
func (bgdb *BadgerGDB) GetOutList(ctx context.Context, id string, loadProp bool, edgeLabels []string) chan aql.Vertex {
	o := make(chan aql.Vertex, 100)
	vertexChan := make(chan []byte, 100)
	go func() {
		defer close(vertexChan)
		bgdb.kv.View(func(tx *badger.Txn) error {
			sKeyPrefix := srcEdgePrefix(bgdb.graph, id)
			opts := badger.DefaultIteratorOptions
			opts.PrefetchValues = false
			it := tx.NewIterator(opts)
			defer it.Close()

			for it.Seek(sKeyPrefix); it.Valid() && bytes.HasPrefix(it.Item().Key(), sKeyPrefix); it.Next() {
				select {
				case <-ctx.Done():
					return nil
				default:
				}
				keyValue := it.Item().Key()
				_, src, dst, eid, label := srcEdgeKeyParse(keyValue)
				if len(edgeLabels) == 0 || contains(edgeLabels, label) {
					vkey := vertexKey(bgdb.graph, dst)
					if it.Item().UserMeta() == cEdgeSingle {
						vertexChan <- vkey
					} else if it.Item().UserMeta() == cEdgeBundle {
						bkey := edgeKey(bgdb.graph, eid, src, "")
						bundleValue, err := tx.Get(bkey)
						if err == nil {
							bundle := aql.Bundle{}
							data, _ := bundleValue.Value()
							proto.Unmarshal(data, &bundle)
							for k := range bundle.Bundle {
								vertexChan <- vertexKey(bgdb.graph, k)
							}
						}
					}
				}
			}
			return nil
		})
	}()

	go func() {
		defer close(o)
		bgdb.kv.View(func(tx *badger.Txn) error {
			for vkey := range vertexChan {
				dataValue, err := tx.Get(vkey)
				if err == nil {
					d, _ := dataValue.Value()
					v := aql.Vertex{}
					proto.Unmarshal(d, &v)
					o <- v
				}
			}
			return nil
		})
	}()
	return o
}

// GetVertex loads a vertex given an id. It returns a nil if not found
func (bgdb *BadgerGDB) GetVertex(id string, loadProp bool) *aql.Vertex {
	vkey := vertexKey(bgdb.graph, id)
	v := aql.Vertex{}
	bgdb.kv.View(func(tx *badger.Txn) error {
		dataValue, err := tx.Get(vkey)
		if err != nil {
			return nil
		}
		if loadProp {
			d, _ := dataValue.Value()
			proto.Unmarshal(d, &v)
		} else {
			v.Gid = id
		}
		return nil
	})
	return &v
}

// GetVertexListByID is passed a channel of vertex ids and it produces a channel
// of vertices
func (bgdb *BadgerGDB) GetVertexListByID(ctx context.Context, ids chan string, load bool) chan *aql.Vertex {
	data := make(chan []byte, 100)
	go func() {
		defer close(data)
		bgdb.kv.View(func(tx *badger.Txn) error {
			for id := range ids {
				vkey := vertexKey(bgdb.graph, id)
				dataValue, err := tx.Get(vkey)
				if err == nil {
					d, _ := dataValue.Value()
					data <- d
				} else {
					data <- nil
				}
			}
			return nil
		})
	}()

	out := make(chan *aql.Vertex, 100)
	go func() {
		defer close(out)
		for d := range data {
			if d != nil {
				v := aql.Vertex{}
				proto.Unmarshal(d, &v)
				out <- &v
			} else {
				out <- nil
			}
		}
	}()

	return out
}

// GetEdge loads an edge given an id. It returns nil if not found
func (bgdb *BadgerGDB) GetEdge(id string, loadProp bool) *aql.Edge {
	ekeyPrefix := edgeKeyPrefix(bgdb.graph, id)

	var e *aql.Edge
	bgdb.kv.View(func(tx *badger.Txn) error {
		it := tx.NewIterator(badger.DefaultIteratorOptions)
		defer it.Close()
		for it.Seek(ekeyPrefix); it.Valid() && bytes.HasPrefix(it.Item().Key(), ekeyPrefix); it.Next() {
			_, eid, src, dst := edgeKeyParse(it.Item().Key())
			if loadProp {
				e = &aql.Edge{}
				d, _ := it.Item().Value()
				proto.Unmarshal(d, e)
			} else {
<<<<<<< HEAD
				e = &aql.Edge{}
=======
>>>>>>> b475ed56
				e.Gid = eid
				e.From = src
				e.To = dst
			}
		}
		return nil
	})
	return e
}

// GetBundle loads bundle of edges, given an id
// loadProp is ignored
func (bgdb *BadgerGDB) GetBundle(id string, load bool) *aql.Bundle {
	ekeyPrefix := edgeKeyPrefix(bgdb.graph, id)

	var e *aql.Bundle
	bgdb.kv.View(func(tx *badger.Txn) error {
		it := tx.NewIterator(badger.DefaultIteratorOptions)
		defer it.Close()
		for it.Seek(ekeyPrefix); it.Valid() && bytes.HasPrefix(it.Item().Key(), ekeyPrefix); it.Next() {
			e = &aql.Bundle{}
			d, _ := it.Item().Value()
			proto.Unmarshal(d, e)
		}
		return nil
	})
	return e
}

// GetVertexList produces a channel of all edges in the graph
func (bgdb *BadgerGDB) GetVertexList(ctx context.Context, loadProp bool) chan aql.Vertex {
	o := make(chan aql.Vertex, 100)
	go func() {
		defer close(o)
		bgdb.kv.View(func(tx *badger.Txn) error {
			it := tx.NewIterator(badger.DefaultIteratorOptions)
			defer it.Close()

			vPrefix := vertexListPrefix(bgdb.graph)

			for it.Seek(vPrefix); it.Valid() && bytes.HasPrefix(it.Item().Key(), vPrefix); it.Next() {
				select {
				case <-ctx.Done():
					return nil
				default:
				}
				v := aql.Vertex{}
				if loadProp {
					dataValue, _ := it.Item().Value()
					proto.Unmarshal(dataValue, &v)
				} else {
					keyValue := it.Item().Key()
					_, vid := vertexKeyParse(keyValue)
					v.Gid = string(vid)
				}
				o <- v
			}
			return nil
		})
	}()
	return o
}<|MERGE_RESOLUTION|>--- conflicted
+++ resolved
@@ -813,10 +813,7 @@
 				d, _ := it.Item().Value()
 				proto.Unmarshal(d, e)
 			} else {
-<<<<<<< HEAD
 				e = &aql.Edge{}
-=======
->>>>>>> b475ed56
 				e.Gid = eid
 				e.From = src
 				e.To = dst
