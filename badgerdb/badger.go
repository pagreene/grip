package badgerdb

import (
	"bytes"
	"context"
	"fmt"
	"github.com/bmeg/arachne/aql"
	"github.com/bmeg/arachne/gdbi"
	"github.com/dgraph-io/badger"
	proto "github.com/golang/protobuf/proto"
	"log"
	"math/rand"
	"os"
)

type BadgerArachne struct {
	kv *badger.KV
}

type BadgerGDB struct {
	kv    *badger.KV
	graph string
}

func HasKey(kv *badger.KV, key []byte) bool {
	data_value := badger.KVItem{}
	kv.Get(key, &data_value)
	return data_value.Value() != nil
}

var GRAPH_PREFIX []byte = []byte("g")
var VERTEX_PREFIX []byte = []byte("v")
var EDGE_PREFIX []byte = []byte("e")
var SEDGE_PREFIX []byte = []byte("s")
var DEDGE_PREFIX []byte = []byte("d")

var EDGE_SINGLE byte = 0x00
var EDGE_BUNDLE byte = 0x01

func GraphKey(graph string) []byte {
	return bytes.Join([][]byte{GRAPH_PREFIX, []byte(graph)}, []byte{0})
}

func GraphPrefix() []byte {
	return GRAPH_PREFIX
}

func GraphKeyParse(key []byte) string {
	tmp := bytes.Split(key, []byte{0})
	graph := string(tmp[1])
	return graph
}

func EdgeKey(graph, id, src, dst string) []byte {
	return bytes.Join([][]byte{EDGE_PREFIX, []byte(graph), []byte(id), []byte(src), []byte(dst)}, []byte{0})
}

func EdgeKeyPrefix(graph, id string) []byte {
	return bytes.Join([][]byte{EDGE_PREFIX, []byte(graph), []byte(id)}, []byte{0})
}

func EdgeKeyParse(key []byte) (string, string, string, string) {
	tmp := bytes.Split(key, []byte{0})
	graph := tmp[1]
	eid := tmp[2]
	sid := tmp[3]
	did := tmp[4]
	return string(graph), string(eid), string(sid), string(did)
}

func VertexListPrefix(graph string) []byte {
	return bytes.Join([][]byte{VERTEX_PREFIX, []byte(graph)}, []byte{0})
}

func EdgeListPrefix(graph string) []byte {
	return bytes.Join([][]byte{EDGE_PREFIX, []byte(graph)}, []byte{0})
}

func SrcEdgeKey(graph, src, dst, eid string) []byte {
	return bytes.Join([][]byte{SEDGE_PREFIX, []byte(graph), []byte(src), []byte(dst), []byte(eid)}, []byte{0})
}

func SrcEdgeKeyParse(key []byte) (string, string, string, string) {
	tmp := bytes.Split(key, []byte{0})
	graph := tmp[1]
	src := tmp[2]
	dst := tmp[3]
	eid := tmp[4]
	return string(graph), string(src), string(dst), string(eid)
}

func DstEdgeKeyParse(key []byte) (string, string, string, string) {
	tmp := bytes.Split(key, []byte{0})
	graph := tmp[1]
	dst := tmp[2]
	src := tmp[3]
	eid := tmp[4]
	return string(graph), string(src), string(dst), string(eid)
}

func SrcEdgeListPrefix(graph string) []byte {
	return bytes.Join([][]byte{SEDGE_PREFIX, []byte(graph)}, []byte{0})
}

func DstEdgeListPrefix(graph string) []byte {
	return bytes.Join([][]byte{DEDGE_PREFIX, []byte(graph)}, []byte{0})
}

func SrcEdgePrefix(graph, id string) []byte {
	return bytes.Join([][]byte{SEDGE_PREFIX, []byte(graph), []byte(id)}, []byte{0})
}

func DstEdgePrefix(graph, id string) []byte {
	return bytes.Join([][]byte{DEDGE_PREFIX, []byte(graph), []byte(id)}, []byte{0})
}

func DstEdgeKey(graph, src, dst, eid string) []byte {
	return bytes.Join([][]byte{DEDGE_PREFIX, []byte(graph), []byte(dst), []byte(src), []byte(eid)}, []byte{0})
}

func VertexKey(graph, id string) []byte {
	return bytes.Join([][]byte{VERTEX_PREFIX, []byte(graph), []byte(id)}, []byte{0})
}

func NewBadgerArachne(path string) gdbi.ArachneInterface {
	_, err := os.Stat(path)
	if os.IsNotExist(err) {
		os.Mkdir(path, 0700)
	}

	opts := &badger.Options{}
	*opts = badger.DefaultOptions
	opts.Dir = path
	opts.ValueDir = path
	kv, err := badger.NewKV(opts)
	if err != nil {
		log.Printf("Error: %s", err)
	}
	return &BadgerArachne{kv: kv}
}

func (self *BadgerArachne) AddGraph(graph string) error {
	self.kv.Set(GraphKey(graph), []byte{}, 0x00)
	return nil
}

func bytes_copy(in []byte) []byte {
	out := make([]byte, len(in))
	copy(out, in)
	return out
}

func (self *BadgerArachne) prefixDelete(prefix []byte) {
	DELETE_BLOCK_SIZE := 10000

	for found := true; found; {
		found = false
		wb := make([]*badger.Entry, 0, DELETE_BLOCK_SIZE)
		opts := badger.DefaultIteratorOptions
		opts.FetchValues = false
		it := self.kv.NewIterator(opts)
		for it.Seek(prefix); it.Valid() && bytes.HasPrefix(it.Item().Key(), prefix) && len(wb) < DELETE_BLOCK_SIZE-1; it.Next() {
			wb = badger.EntriesDelete(wb, bytes_copy(it.Item().Key()))
		}
		it.Close()
		if len(wb) > 0 {
			self.kv.BatchSet(wb)
			found = true
		}
	}
}

func (self *BadgerArachne) DeleteGraph(graph string) error {
	eprefix := EdgeListPrefix(graph)
	self.prefixDelete(eprefix)

	vprefix := VertexListPrefix(graph)
	self.prefixDelete(vprefix)

	sprefix := SrcEdgeListPrefix(graph)
	self.prefixDelete(sprefix)

	dprefix := DstEdgeListPrefix(graph)
	self.prefixDelete(dprefix)

	graphKey := GraphKey(graph)
	self.kv.Delete(graphKey)

	return nil
}

func (self *BadgerArachne) Graph(graph string) gdbi.DBI {
	return &BadgerGDB{kv: self.kv, graph: graph}
}

func (self *BadgerArachne) Query(graph string) gdbi.QueryInterface {
	return self.Graph(graph).Query()
}

func (self *BadgerArachne) Close() {
	self.kv.Close()
}

func (self *BadgerArachne) GetGraphs() []string {
	out := make([]string, 0, 100)
	g_prefix := GraphPrefix()
	it := self.kv.NewIterator(badger.DefaultIteratorOptions)
	defer it.Close()
	for it.Seek(g_prefix); it.Valid() && bytes.HasPrefix(it.Item().Key(), g_prefix); it.Next() {
		out = append(out, GraphKeyParse(it.Item().Key()))
	}
	return out
}

func (self *BadgerGDB) Query() gdbi.QueryInterface {
	return gdbi.NewPipeEngine(self, false)
}

func (self *BadgerGDB) SetVertex(vertex aql.Vertex) error {
	d, _ := proto.Marshal(&vertex)
	k := VertexKey(self.graph, vertex.Gid)
	err := self.kv.Set(k, d, 0x00)
	return err
}

func (self *BadgerGDB) SetEdge(edge aql.Edge) error {
	if edge.Gid == "" {
		eid := fmt.Sprintf("%d", rand.Uint64())
		for ; HasKey(self.kv, EdgeKeyPrefix(self.graph, eid)); eid = fmt.Sprintf("%d", rand.Uint64()) {
		}
		edge.Gid = eid
	}
	eid := edge.Gid
	data, _ := proto.Marshal(&edge)

	src := edge.From
	dst := edge.To
	ekey := EdgeKey(self.graph, eid, src, dst)
	skey := SrcEdgeKey(self.graph, src, dst, eid)
	dkey := DstEdgeKey(self.graph, src, dst, eid)

	entries := make([]*badger.Entry, 3)
	entries[0] = &badger.Entry{Key: ekey, Value: data, UserMeta: EDGE_SINGLE}
	entries[1] = &badger.Entry{Key: skey, Value: []byte{}, UserMeta: EDGE_SINGLE}
	entries[2] = &badger.Entry{Key: dkey, Value: []byte{}, UserMeta: EDGE_SINGLE}
	self.kv.BatchSet(entries)
	for _, e := range entries {
		if e.Error != nil {
			return e.Error
		}
	}
	return nil
}

func (self *BadgerGDB) SetBundle(bundle aql.Bundle) error {
	if bundle.Gid == "" {
		eid := fmt.Sprintf("%d", rand.Uint64())
		for ; HasKey(self.kv, EdgeKeyPrefix(self.graph, eid)); eid = fmt.Sprintf("%d", rand.Uint64()) {
		}
		bundle.Gid = eid
	}
	eid := bundle.Gid
	data, _ := proto.Marshal(&bundle)

	src := bundle.Src
	dst := ""
	ekey := EdgeKey(self.graph, eid, src, dst)
	skey := SrcEdgeKey(self.graph, src, dst, eid)

	entries := make([]*badger.Entry, 2)
	entries[0] = &badger.Entry{Key: ekey, Value: data, UserMeta: EDGE_BUNDLE}
	entries[1] = &badger.Entry{Key: skey, Value: []byte{}, UserMeta: EDGE_BUNDLE}
	self.kv.BatchSet(entries)
	for _, e := range entries {
		if e.Error != nil {
			return e.Error
		}
	}
	return nil
}

func (self *BadgerGDB) DelEdge(eid string) error {
	ekey_prefix := EdgeKeyPrefix(self.graph, eid)
	var ekey []byte = nil
	it := self.kv.NewIterator(badger.DefaultIteratorOptions)
	defer it.Close()
	for it.Seek(ekey_prefix); it.Valid() && bytes.HasPrefix(it.Item().Key(), ekey_prefix); it.Next() {
		ekey = it.Item().Key()
	}

	if ekey == nil {
		return fmt.Errorf("Edge Not Found")
	}

	_, _, sid, did := EdgeKeyParse(ekey)

	skey := SrcEdgeKey(self.graph, sid, did, eid)
	dkey := DstEdgeKey(self.graph, sid, did, eid)

	fin := make(chan error)
	go func() {
		if err := self.kv.Delete(ekey); err != nil {
			fin <- err
			return
		}
		fin <- nil
	}()
	go func() {
		if err := self.kv.Delete(skey); err != nil {
			fin <- err
			return
		}
		fin <- nil
	}()
	go func() {
		if err := self.kv.Delete(dkey); err != nil {
			fin <- err
			return
		}
		fin <- nil
	}()
	<-fin
	<-fin
	<-fin
	return nil
}

func (self *BadgerGDB) DelBundle(eid string) error {
	ekey_prefix := EdgeKeyPrefix(self.graph, eid)
	var ekey []byte = nil
	it := self.kv.NewIterator(badger.DefaultIteratorOptions)
	defer it.Close()
	for it.Seek(ekey_prefix); it.Valid() && bytes.HasPrefix(it.Item().Key(), ekey_prefix); it.Next() {
		ekey = it.Item().Key()
	}

	if ekey == nil {
		return fmt.Errorf("Edge Not Found")
	}

	_, _, sid, _ := EdgeKeyParse(ekey)

	skey := SrcEdgeKey(self.graph, sid, "", eid)

	fin := make(chan error)
	go func() {
		if err := self.kv.Delete(ekey); err != nil {
			fin <- err
			return
		}
		fin <- nil
	}()
	go func() {
		if err := self.kv.Delete(skey); err != nil {
			fin <- err
			return
		}
		fin <- nil
	}()
	<-fin
	<-fin
	return nil
}

func (self *BadgerGDB) DelVertex(id string) error {
	vid := VertexKey(self.graph, id)
	self.kv.Delete(vid)

	skey_prefix := SrcEdgePrefix(self.graph, id)
	dkey_prefix := DstEdgePrefix(self.graph, id)

	del_keys := make([][]byte, 0, 1000)

	it := self.kv.NewIterator(badger.DefaultIteratorOptions)
	defer it.Close()
	for it.Seek(skey_prefix); it.Valid() && bytes.HasPrefix(it.Item().Key(), skey_prefix); it.Next() {
		skey := it.Item().Key()
		// get edge ID from key
		_, sid, did, eid := SrcEdgeKeyParse(skey)
		ekey := EdgeKey(self.graph, eid, sid, did)
		del_keys = append(del_keys, skey, ekey)
	}

	for it.Seek(dkey_prefix); it.Valid() && bytes.HasPrefix(it.Item().Key(), dkey_prefix); it.Next() {
		dkey := it.Item().Key()
		// get edge ID from key
		_, sid, did, eid := SrcEdgeKeyParse(dkey)
		ekey := EdgeKey(self.graph, eid, sid, did)
		del_keys = append(del_keys, ekey)
	}

	entries := make([]*badger.Entry, 0, 100)
	for _, k := range del_keys {
		//log.Printf("Delete %s", string(bytes.Replace(k, []byte{0}, []byte{' '}, -1) ) )
		entries = badger.EntriesDelete(entries, k)
	}
	err := self.kv.BatchSet(entries)
	if err != nil {
		return err
	}
	for _, e := range entries {
		if e.Error != nil {
			return e.Error
		}
	}
	return nil
}

func (self *BadgerGDB) GetEdgeList(ctx context.Context, loadProp bool) chan aql.Edge {
	o := make(chan aql.Edge, 100)
	go func() {
		defer close(o)
		it := self.kv.NewIterator(badger.DefaultIteratorOptions)
		defer it.Close()
		e_prefix := EdgeListPrefix(self.graph)
		for it.Seek(e_prefix); it.Valid() && bytes.HasPrefix(it.Item().Key(), e_prefix); it.Next() {
			select {
			case <-ctx.Done():
				return
			default:
			}
			key_value := it.Item().Key()
			_, eid, sid, did := EdgeKeyParse(key_value)
			if it.Item().UserMeta() == EDGE_SINGLE {
				if loadProp {
					edge_data := it.Item().Value()
					e := aql.Edge{}
					proto.Unmarshal(edge_data, &e)
					o <- e
				} else {
					e := aql.Edge{Gid: string(eid), Src: sid, Dst: did}
					o <- e
				}
			} else {
<<<<<<< HEAD
				bundle := aql.Bundle{}
				edge_data := it.Item().Value()
				proto.Unmarshal(edge_data, &bundle)
				for k, v := range bundle.Bundle {
					e := aql.Edge{Gid: bundle.Gid, Label: bundle.Label, Src: bundle.Src, Dst: k, Properties: v}
					o <- e
				}
=======
				e := aql.Edge{Gid: string(eid), From: sid, To: did}
				o <- e
>>>>>>> 46c0a45a
			}
		}
	}()
	return o
}

func (self *BadgerGDB) GetInEdgeList(ctx context.Context, id string, loadProp bool, filter gdbi.EdgeFilter) chan aql.Edge {
	o := make(chan aql.Edge, 100)
	go func() {
		defer close(o)

		dkey_prefix := DstEdgePrefix(self.graph, id)
		it := self.kv.NewIterator(badger.DefaultIteratorOptions)
		defer it.Close()
		for it.Seek(dkey_prefix); it.Valid() && bytes.HasPrefix(it.Item().Key(), dkey_prefix); it.Next() {
			select {
			case <-ctx.Done():
				return
			default:
			}
			key_value := it.Item().Key()
			_, src, dst, eid := DstEdgeKeyParse(key_value)

			e := aql.Edge{}
			if loadProp {
				ekey := EdgeKey(self.graph, eid, src, dst)
				data_value := badger.KVItem{}
				err := self.kv.Get(ekey, &data_value)
				if err == nil {
					d := data_value.Value()
					proto.Unmarshal(d, &e)
				}
			} else {
				e.Gid = string(eid)
				e.From = string(src)
				e.To = dst
			}

			send := false
			if filter != nil {
				if filter(e) {
					send = true
				}
			} else {
				send = true
			}
			if send {
				o <- e
			}
		}
	}()
	return o
}

func (self *BadgerGDB) GetOutEdgeList(ctx context.Context, id string, loadProp bool, filter gdbi.EdgeFilter) chan aql.Edge {
	o := make(chan aql.Edge, 100)
	go func() {
		defer close(o)
		//log.Printf("GetOutList")
		skey_prefix := SrcEdgePrefix(self.graph, id)
		it := self.kv.NewIterator(badger.DefaultIteratorOptions)
		defer it.Close()
		for it.Seek(skey_prefix); it.Valid() && bytes.HasPrefix(it.Item().Key(), skey_prefix); it.Next() {
			select {
			case <-ctx.Done():
				return
			default:
			}
			key_value := it.Item().Key()
			_, src, dst, eid := SrcEdgeKeyParse(key_value)

			//log.Printf("Found %s %s %s", src, dst, eid)
			if it.Item().UserMeta() == EDGE_SINGLE {
				e := aql.Edge{}
				if loadProp {
					ekey := EdgeKey(self.graph, eid, src, dst)
					data_value := badger.KVItem{}
					err := self.kv.Get(ekey, &data_value)
					if err == nil {
						d := data_value.Value()
						proto.Unmarshal(d, &e)
					}
				} else {
					e.Gid = string(eid)
					e.Src = string(src)
					e.Dst = dst
				}
				if filter != nil {
					if filter(e) {
						o <- e
					}
				} else {
					o <- e
				}
			} else if it.Item().UserMeta() == EDGE_BUNDLE {
				bundle := aql.Bundle{}
				ekey := EdgeKey(self.graph, eid, src, "")
				data_value := badger.KVItem{}
				err := self.kv.Get(ekey, &data_value)
				if err == nil {
					d := data_value.Value()
<<<<<<< HEAD
					proto.Unmarshal(d, &bundle)
					for k, v := range bundle.Bundle {
						e := aql.Edge{Gid: bundle.Gid, Label: bundle.Label, Src: bundle.Src, Dst: k, Properties: v}
						if filter != nil {
							if filter(e) {
								o <- e
							}
						} else {
							o <- e
						}
					}
=======
					proto.Unmarshal(d, &e)
				}
			} else {
				e.Gid = string(eid)
				e.From = string(src)
				e.To = dst
			}

			send := false
			if filter != nil {
				if filter(e) {
					send = true
>>>>>>> 46c0a45a
				}
			}
		}
	}()
	return o
}

func (self *BadgerGDB) GetInList(ctx context.Context, id string, loadProp bool, filter gdbi.EdgeFilter) chan aql.Vertex {
	o := make(chan aql.Vertex, 100)
	go func() {
		defer close(o)

		dkey_prefix := DstEdgePrefix(self.graph, id)
		it := self.kv.NewIterator(badger.DefaultIteratorOptions)
		defer it.Close()

		for it.Seek(dkey_prefix); it.Valid() && bytes.HasPrefix(it.Item().Key(), dkey_prefix); it.Next() {
			select {
			case <-ctx.Done():
				return
			default:
			}
			key_value := it.Item().Key()
			_, src, dst, eid := DstEdgeKeyParse(key_value)

			ekey := EdgeKey(self.graph, eid, src, dst)
			vkey := VertexKey(self.graph, src)

			send := false
			if filter != nil {
				data_value := badger.KVItem{}
				err := self.kv.Get(ekey, &data_value)
				if err == nil {
					d := data_value.Value()
					e := aql.Edge{}
					proto.Unmarshal(d, &e)
					if filter(e) {
						send = true
					}
				}
			} else {
				send = true
			}
			if send {
				data_value := badger.KVItem{}
				err := self.kv.Get(vkey, &data_value)
				if err == nil {
					d := data_value.Value()
					v := aql.Vertex{}
					proto.Unmarshal(d, &v)
					o <- v
				}
			}
		}
	}()
	return o
}

func (self *BadgerGDB) GetOutList(ctx context.Context, id string, loadProp bool, filter gdbi.EdgeFilter) chan aql.Vertex {
	o := make(chan aql.Vertex, 100)

	vertex_chan := make(chan []byte, 100)

	go func() {
		defer close(vertex_chan)
		skey_prefix := SrcEdgePrefix(self.graph, id)
		it := self.kv.NewIterator(badger.DefaultIteratorOptions)
		defer it.Close()

		for it.Seek(skey_prefix); it.Valid() && bytes.HasPrefix(it.Item().Key(), skey_prefix); it.Next() {
			select {
			case <-ctx.Done():
				return
			default:
			}
			key_value := it.Item().Key()
			_, src, dst, eid := SrcEdgeKeyParse(key_value)

			vkey := VertexKey(self.graph, dst)

			if it.Item().UserMeta() == EDGE_SINGLE {
				ekey := EdgeKey(self.graph, eid, src, dst)
				if filter != nil {
					data_value := badger.KVItem{}
					err := self.kv.Get(ekey, &data_value)
					if err == nil {
						e := aql.Edge{}
						proto.Unmarshal(data_value.Value(), &e)
						if filter(e) {
							vertex_chan <- vkey
						}
					}
				} else {
					vertex_chan <- vkey
				}
			} else if it.Item().UserMeta() == EDGE_BUNDLE {
				bkey := EdgeKey(self.graph, eid, src, "")
				bundle_value := badger.KVItem{}
				err := self.kv.Get(bkey, &bundle_value)
				if err == nil {
					bundle := aql.Bundle{}
					proto.Unmarshal(bundle_value.Value(), &bundle)
					for k, v := range bundle.Bundle {
						e := aql.Edge{Gid: bundle.Gid, Label: bundle.Label, Src: bundle.Src, Dst: k, Properties: v}
						if filter != nil {
							if filter(e) {
								vertex_chan <- VertexKey(self.graph, k)
							}
						} else {
							vertex_chan <- VertexKey(self.graph, k)
						}
					}
				}
			}
		}
	}()
	go func() {
		defer close(o)
		for vkey := range vertex_chan {
			data_value := badger.KVItem{}
			err := self.kv.Get(vkey, &data_value)
			if err == nil {
				d := data_value.Value()
				v := aql.Vertex{}
				proto.Unmarshal(d, &v)
				o <- v
			}
		}
	}()
	return o
}

func (self *BadgerGDB) GetVertex(id string, loadProp bool) *aql.Vertex {
	vkey := VertexKey(self.graph, id)
	data_value := badger.KVItem{}
	err := self.kv.Get(vkey, &data_value)
	if err != nil || data_value.Value() == nil {
		return nil
	}
	v := aql.Vertex{}
	if loadProp {
		d := data_value.Value()
		proto.Unmarshal(d, &v)
	} else {
		v.Gid = id
	}
	return &v
}

func (self *BadgerGDB) GetEdge(id string, loadProp bool) *aql.Edge {
	ekey_prefix := EdgeKeyPrefix(self.graph, id)

	var e *aql.Edge = nil
	it := self.kv.NewIterator(badger.DefaultIteratorOptions)
	defer it.Close()
	for it.Seek(ekey_prefix); it.Valid() && bytes.HasPrefix(it.Item().Key(), ekey_prefix); it.Next() {
		_, eid, src, dst := EdgeKeyParse(it.Item().Key())
		if loadProp {
			e := &aql.Edge{}
			d := it.Item().Value()
			proto.Unmarshal(d, e)
		} else {
			e := &aql.Edge{}
			e.Gid = eid
			e.From = src
			e.To = dst
		}
	}
	return e
}

func (self *BadgerGDB) GetBundle(id string, load bool) *aql.Bundle {
	ekey_prefix := EdgeKeyPrefix(self.graph, id)

	var e *aql.Bundle = nil
	it := self.kv.NewIterator(badger.DefaultIteratorOptions)
	defer it.Close()
	for it.Seek(ekey_prefix); it.Valid() && bytes.HasPrefix(it.Item().Key(), ekey_prefix); it.Next() {
		e := &aql.Bundle{}
		d := it.Item().Value()
		proto.Unmarshal(d, e)
	}
	return e
}

func (self *BadgerGDB) GetVertexList(ctx context.Context, loadProp bool) chan aql.Vertex {
	o := make(chan aql.Vertex, 100)
	go func() {
		defer close(o)
		it := self.kv.NewIterator(badger.DefaultIteratorOptions)
		defer it.Close()

		v_prefix := VertexListPrefix(self.graph)

		for it.Seek(v_prefix); it.Valid() && bytes.HasPrefix(it.Item().Key(), v_prefix); it.Next() {
			select {
			case <-ctx.Done():
				return
			default:
			}
			v := aql.Vertex{}
			if loadProp {
				data_value := it.Item().Value()
				proto.Unmarshal(data_value, &v)
			} else {
				key_value := it.Item().Key()
				tmp := bytes.Split(key_value, []byte{0})
				iid := tmp[1]
				v.Gid = string(iid)
			}
			o <- v
		}
	}()
	return o
}<|MERGE_RESOLUTION|>--- conflicted
+++ resolved
@@ -262,7 +262,7 @@
 	eid := bundle.Gid
 	data, _ := proto.Marshal(&bundle)
 
-	src := bundle.Src
+	src := bundle.From
 	dst := ""
 	ekey := EdgeKey(self.graph, eid, src, dst)
 	skey := SrcEdgeKey(self.graph, src, dst, eid)
@@ -428,22 +428,17 @@
 					proto.Unmarshal(edge_data, &e)
 					o <- e
 				} else {
-					e := aql.Edge{Gid: string(eid), Src: sid, Dst: did}
+					e := aql.Edge{Gid: string(eid), From: sid, To: did}
 					o <- e
 				}
 			} else {
-<<<<<<< HEAD
 				bundle := aql.Bundle{}
 				edge_data := it.Item().Value()
 				proto.Unmarshal(edge_data, &bundle)
 				for k, v := range bundle.Bundle {
-					e := aql.Edge{Gid: bundle.Gid, Label: bundle.Label, Src: bundle.Src, Dst: k, Properties: v}
+					e := aql.Edge{Gid: bundle.Gid, Label: bundle.Label, From: bundle.From, To: k, Properties: v}
 					o <- e
 				}
-=======
-				e := aql.Edge{Gid: string(eid), From: sid, To: did}
-				o <- e
->>>>>>> 46c0a45a
 			}
 		}
 	}()
@@ -528,8 +523,8 @@
 					}
 				} else {
 					e.Gid = string(eid)
-					e.Src = string(src)
-					e.Dst = dst
+					e.From = string(src)
+					e.To = dst
 				}
 				if filter != nil {
 					if filter(e) {
@@ -545,10 +540,9 @@
 				err := self.kv.Get(ekey, &data_value)
 				if err == nil {
 					d := data_value.Value()
-<<<<<<< HEAD
 					proto.Unmarshal(d, &bundle)
 					for k, v := range bundle.Bundle {
-						e := aql.Edge{Gid: bundle.Gid, Label: bundle.Label, Src: bundle.Src, Dst: k, Properties: v}
+						e := aql.Edge{Gid: bundle.Gid, Label: bundle.Label, From: bundle.From, To: k, Properties: v}
 						if filter != nil {
 							if filter(e) {
 								o <- e
@@ -557,20 +551,6 @@
 							o <- e
 						}
 					}
-=======
-					proto.Unmarshal(d, &e)
-				}
-			} else {
-				e.Gid = string(eid)
-				e.From = string(src)
-				e.To = dst
-			}
-
-			send := false
-			if filter != nil {
-				if filter(e) {
-					send = true
->>>>>>> 46c0a45a
 				}
 			}
 		}
@@ -674,7 +654,7 @@
 					bundle := aql.Bundle{}
 					proto.Unmarshal(bundle_value.Value(), &bundle)
 					for k, v := range bundle.Bundle {
-						e := aql.Edge{Gid: bundle.Gid, Label: bundle.Label, Src: bundle.Src, Dst: k, Properties: v}
+						e := aql.Edge{Gid: bundle.Gid, Label: bundle.Label, From: bundle.From, To: k, Properties: v}
 						if filter != nil {
 							if filter(e) {
 								vertex_chan <- VertexKey(self.graph, k)
