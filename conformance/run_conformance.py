--- conflicted
+++ resolved
@@ -29,11 +29,10 @@
 
 if __name__ == "__main__":
     server = sys.argv[1]
-<<<<<<< HEAD
-
-=======
->>>>>>> dbb5c51b
-    tests = sys.argv[2:]
+    if len(sys.argv) > 2:
+        tests = sys.argv[2:]
+    else:
+        test = []
 
     conn = aql.Connection(server)
     if int(conn.graph(GRAPH).query().V().count().first()['data']) != 0:
