--- conflicted
+++ resolved
@@ -5,13 +5,9 @@
 	"reflect"
 
 	"github.com/bmeg/arachne/protoutil"
-	"github.com/bmeg/jsonpath"
+	//"github.com/bmeg/jsonpath"
 	structpb "github.com/golang/protobuf/ptypes/struct"
-<<<<<<< HEAD
-	"reflect"
-=======
 	"github.com/oliveagle/jsonpath"
->>>>>>> 8ab45b63
 )
 
 // Operator the type of comparison operation to run
@@ -68,14 +64,14 @@
 	return false, nil
 }
 
-<<<<<<< HEAD
 func Get(data interface{}, path string) (interface{}, error) {
 	res, err := jsonpath.JsonPathLookup(data, path)
 	if err != nil {
 		return nil, err
 	}
 	return res, nil
-=======
+}
+
 //GetString gets a string value of a field
 func GetString(a map[string]interface{}, path string) string {
 	res, err := jsonpath.JsonPathLookup(a, path)
@@ -108,5 +104,4 @@
 	default:
 		return nil
 	}
->>>>>>> 8ab45b63
 }