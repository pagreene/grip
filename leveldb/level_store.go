/*
The KeyValue interface wrapper for LevelDB
*/

package leveldb

import (
	"bytes"
	"fmt"
	"log"

	"github.com/bmeg/arachne/kvgraph"
	"github.com/bmeg/arachne/kvi"
	"github.com/syndtr/goleveldb/leveldb"
	"github.com/syndtr/goleveldb/leveldb/iterator"
)

var loaded = kvgraph.AddKVDriver("level", NewKVInterface)

// NewKVInterface creates new LevelDB backed KVInterface at `path`
func NewKVInterface(path string) (kvi.KVInterface, error) {
	log.Printf("Starting LevelDB")
	db, err := leveldb.OpenFile(path, nil)
	if err != nil {
		log.Printf("Error: %s", err)
		return &LevelKV{}, err
	}
	o := &LevelKV{db: db}
	return o, err
}

// LevelKV implements the generic key value interface using the leveldb library
type LevelKV struct {
	db *leveldb.DB
}

// Close database
func (l *LevelKV) Close() error {
	return l.db.Close()
}

// Delete removes a key/value from a kvstore
func (l *LevelKV) Delete(id []byte) error {
	return l.db.Delete(id, nil)
}

// DeletePrefix deletes all elements in kvstore that begin with prefix `id`
func (l *LevelKV) DeletePrefix(prefix []byte) error {
	deleteBlockSize := 10000
	for found := true; found; {
		found = false
		wb := make([][]byte, 0, deleteBlockSize)
		tx, _ := l.db.OpenTransaction()
		it := tx.NewIterator(nil, nil)
		for it.Seek(prefix); it.Valid() && bytes.HasPrefix(it.Key(), prefix) && len(wb) < deleteBlockSize-1; it.Next() {
			wb = append(wb, copyBytes(it.Key()))
		}
		it.Release()
		for _, i := range wb {
			tx.Delete(i, nil)
			found = true
		}
		tx.Commit()
	}
	return nil
}

// HasKey returns true if the key is exists in kvstore
func (l *LevelKV) HasKey(id []byte) bool {
	out, _ := l.db.Has(id, nil)
	return out
}

// Set value in kvstore
func (l *LevelKV) Set(id []byte, val []byte) error {
	return l.db.Put(id, val, nil)
}

// Update runs an alteration transaction of the kvstore
func (l *LevelKV) Update(u func(tx kvi.KVTransaction) error) error {
	tx, _ := l.db.OpenTransaction()
	ktx := levelTransaction{tx}
	defer tx.Commit()
	return u(ktx)
}

// View returns an iterator for the kvstore
func (l *LevelKV) View(u func(it kvi.KVIterator) error) error {
	it := l.db.NewIterator(nil, nil)
	defer it.Release()
	lit := levelIterator{l.db, it, nil, nil}
	return u(&lit)
}

type levelTransaction struct {
	tx *leveldb.Transaction
}

func (ltx levelTransaction) Set(key, val []byte) error {
	return ltx.tx.Put(key, val, nil)
}

// Delete removes key `id` from the kv store
func (ltx levelTransaction) Delete(id []byte) error {
	return ltx.tx.Delete(id, nil)
}

func (ltx levelTransaction) HasKey(id []byte) bool {
	out, _ := ltx.tx.Has(id, nil)
	return out
}

func (ltx levelTransaction) Get(id []byte) ([]byte, error) {
	o, err := ltx.tx.Get(id, nil)
	if o == nil || err != nil {
		return nil, err
	}
	return copyBytes(o), nil
}

type levelIterator struct {
	db      *leveldb.DB
	it      iterator.Iterator
	forward bool
	key     []byte
	value   []byte
}

// Get retrieves the value of key `id`
func (lit *levelIterator) Get(id []byte) ([]byte, error) {
	return lit.db.Get(id, nil)
}

// Key returns the key the iterator is currently pointed at
func (lit *levelIterator) Key() []byte {
	return lit.key
}

// Value returns the valud of the iterator is currently pointed at
func (lit *levelIterator) Value() ([]byte, error) {
	return lit.value, nil
}

// Next move the iterator to the next key
func (lit *levelIterator) Next() error {
	var more bool
	if lit.forward {
		more = lit.it.Next()
	} else {
		more = lit.it.Prev()
	}
	if !more {
		lit.key = nil
		lit.value = nil
		return fmt.Errorf("Invalid")
	}
	lit.key = copyBytes(lit.it.Key())
	lit.value = copyBytes(lit.it.Value())
	return nil
}

func (lit *levelIterator) Seek(id []byte) error {
	lit.forward = true
	if lit.it.Seek(id) {
		lit.key = lit.it.Key()
		lit.value = lit.it.Value()
		return nil
	}
	return fmt.Errorf("Invalid")
}

func (lit *levelIterator) SeekReverse(id []byte) error {
	lit.forward = false
	if lit.it.Seek(id) {
		lit.key = copyBytes(lit.it.Key())
		lit.value = copyBytes(lit.it.Value())
		return nil
	}
	return fmt.Errorf("Invalid")
}

// Valid returns true if iterator is still in valid location
func (lit *levelIterator) Valid() bool {
	if lit.key == nil || lit.value == nil {
		return false
	}
	return true
}

<<<<<<< HEAD
// View run iterator on bolt keyvalue store
func (l *LevelKV) View(u func(it kvi.KVIterator) error) error {
	it := l.db.NewIterator(nil, nil)
	defer it.Release()
	lit := levelIterator{l.db, it, true, nil, nil}
	return u(&lit)
=======
func copyBytes(in []byte) []byte {
	out := make([]byte, len(in))
	copy(out, in)
	return out
>>>>>>> c11357a2
}<|MERGE_RESOLUTION|>--- conflicted
+++ resolved
@@ -82,14 +82,6 @@
 	ktx := levelTransaction{tx}
 	defer tx.Commit()
 	return u(ktx)
-}
-
-// View returns an iterator for the kvstore
-func (l *LevelKV) View(u func(it kvi.KVIterator) error) error {
-	it := l.db.NewIterator(nil, nil)
-	defer it.Release()
-	lit := levelIterator{l.db, it, nil, nil}
-	return u(&lit)
 }
 
 type levelTransaction struct {
@@ -187,17 +179,16 @@
 	return true
 }
 
-<<<<<<< HEAD
 // View run iterator on bolt keyvalue store
 func (l *LevelKV) View(u func(it kvi.KVIterator) error) error {
 	it := l.db.NewIterator(nil, nil)
 	defer it.Release()
 	lit := levelIterator{l.db, it, true, nil, nil}
 	return u(&lit)
-=======
+}
+
 func copyBytes(in []byte) []byte {
 	out := make([]byte, len(in))
 	copy(out, in)
 	return out
->>>>>>> c11357a2
 }