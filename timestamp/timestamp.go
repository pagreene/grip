--- conflicted
+++ resolved
@@ -24,11 +24,8 @@
 //Get gets the current timestamp
 func (ts *Timestamp) Get(name string) string {
 	o, _ := ts.stamps.Load(name)
-<<<<<<< HEAD
-=======
 	if o == nil {
 		return ""
 	}
->>>>>>> e9701ec2
 	return o.(string)
 }